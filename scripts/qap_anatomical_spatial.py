#!/usr/bin/env python
# emacs: -*- mode: python; py-indent-offset: 4; indent-tabs-mode: nil -*-
# vi: set ft=python sts=4 ts=4 sw=4 et:
import os
import os.path as op
import sys


<<<<<<< HEAD
def build_anatomical_spatial_workflow(
        resource_pool, config, subject_info, run_name, site_name=None):
=======
def build_anatomical_spatial_workflow(resource_pool, config, subject_info,
                                      run_name, site_name=None):
>>>>>>> b918e70a

    # build pipeline for each subject, individually

    # ~ 29 minutes per subject with 1 core to ANTS
    import nipype.interfaces.io as nio
    import nipype.pipeline.engine as pe
    import nipype.interfaces.utility as niu
    import nipype.interfaces.fsl.maths as fsl

    import glob

    import time
    from time import strftime
    from nipype import config as nyconfig
    from nipype import logging

    logger = logging.getLogger('workflow')

    sub_id = str(subject_info[0])

    if subject_info[1]:
        session_id = subject_info[1]
    else:
        session_id = "session_0"

    if subject_info[2]:
        scan_id = subject_info[2]
    else:
        scan_id = "scan_0"

    # define and create the output directory
    output_dir = os.path.join(config["output_directory"], run_name,
                              sub_id, session_id, scan_id)

    try:
        os.makedirs(output_dir)
    except:
        if not os.path.isdir(output_dir):
            err = "[!] Output directory unable to be created.\n" \
                  "Path: %s\n\n" % output_dir
            raise Exception(err)
        else:
            pass

    log_dir = output_dir

    # set up logging
    nyconfig.update_config(
        {'logging': {'log_directory': log_dir, 'log_to_file': True}})
    logging.update_logging(nyconfig)

    # take date+time stamp for run identification purposes
    unique_pipeline_id = strftime("%Y%m%d%H%M%S")
    pipeline_start_stamp = strftime("%Y-%m-%d_%H:%M:%S")
<<<<<<< HEAD

    pipeline_start_time = time.time()
=======

    pipeline_start_time = time.time()

    logger.info("Pipeline start time: %s" % pipeline_start_stamp)

    logger.info("Contents of resource pool:\n" + str(resource_pool))

    logger.info("Configuration settings:\n" + str(config))

    # for QAP spreadsheet generation only
    config["subject_id"] = sub_id
>>>>>>> b918e70a

    logger.info(
        ("Pipeline start time: %s.\nContents of resource pool: %s.\n"
         "Configuration settings: %s.\n") % (
            pipeline_start_stamp, str(resource_pool), str(config)))

<<<<<<< HEAD
    # for QAP spreadsheet generation onlygit
    config.update({'subject_id': sub_id, 'session_id': session_id,
                   'scan_id': scan_id, 'run_name': run_name})
=======
    config["scan_id"] = scan_id

    config["run_name"] = run_name
>>>>>>> b918e70a

    if site_name:
        config["site_name"] = site_name

<<<<<<< HEAD
    # os.environ['ITK_GLOBAL_DEFAULT_NUMBER_OF_THREADS'] =
=======
    # os.environ['ITK_GLOBAL_DEFAULT_NUMBER_OF_THREADS'] = \
>>>>>>> b918e70a
    #    str(config["num_ants_threads"])

    workflow = pe.Workflow(name=scan_id)
    workflow.base_dir = os.path.join(config["working_directory"], sub_id,
                                     session_id)

<<<<<<< HEAD
    # set up crash directory
    workflow.config['execution'] = {
        'crashdump_dir': config["output_directory"]}

    # update that resource pool with what's already in the output directory
    for resource in os.listdir(output_dir):
        if (os.path.isdir(os.path.join(output_dir, resource)) and
                resource not in resource_pool.keys()):
            resource_pool[resource] = glob.glob(os.path.join(
                output_dir, resource, "*"))[0]
=======
    workflow.base_dir = os.path.join(config["working_directory"], sub_id,
                                     session_id)

    # set up crash directory
    workflow.config['execution'] = \
        {'crashdump_dir': config["output_directory"]}

    # update that resource pool with what's already in the output directory
    for resource in os.listdir(output_dir):

        if os.path.isdir(os.path.join(output_dir, resource)) and \
                resource not in resource_pool.keys():

            resource_pool[resource] = glob.glob(os.path.join(output_dir,
                                                             resource, "*"))[0]
>>>>>>> b918e70a

    # resource pool check
    invalid_paths = []

    for resource in resource_pool.keys():
<<<<<<< HEAD
        if not os.path.isfile(resource_pool[resource]):
            invalid_paths.append((resource, resource_pool[resource]))

    if len(invalid_paths) > 0:
        err = ("\n\n[!] The paths provided in the subject list to the "
               "following resources are not valid:\n")

        for path_tuple in invalid_paths:
            err = err + path_tuple[0] + ": " + path_tuple[1] + "\n"

        err = err + "\n\n"
        raise Exception(err)

    # start connecting the pipeline
=======

        if not os.path.isfile(resource_pool[resource]):

            invalid_paths.append((resource, resource_pool[resource]))

    if len(invalid_paths) > 0:

        err = "\n\n[!] The paths provided in the subject list to the " \
              "following resources are not valid:\n"

        for path_tuple in invalid_paths:

            err = err + path_tuple[0] + ": " + path_tuple[1] + "\n"

        err = err + "\n\n"

        raise Exception(err)

    # start connecting the pipeline

>>>>>>> b918e70a
    if "qap_anatomical_spatial" not in resource_pool.keys():
        from qap.qap_workflows import qap_anatomical_spatial_workflow
<<<<<<< HEAD
        workflow, resource_pool = qap_anatomical_spatial_workflow(
            workflow, resource_pool, config)
=======

        workflow, resource_pool = \
            qap_anatomical_spatial_workflow(workflow, resource_pool, config)
>>>>>>> b918e70a

    # set up the datasinks
    new_outputs = 0

    if "write_all_outputs" not in config.keys():
        config["write_all_outputs"] = False

    if config["write_all_outputs"]:
        for output in resource_pool.keys():
<<<<<<< HEAD
=======

>>>>>>> b918e70a
            # we use a check for len()==2 here to select those items in the
            # resource pool which are tuples of (node, node_output), instead
            # of the items which are straight paths to files

            # resource pool items which are in the tuple format are the
            # outputs that have been created in this workflow because they
            # were not present in the subject list YML (the starting resource
            # pool) and had to be generated

            if len(resource_pool[output]) == 2:
<<<<<<< HEAD
                ds = pe.Node(nio.DataSink(), name='datasink_%s' % output)
                ds.inputs.base_directory = output_dir
=======

                ds = pe.Node(nio.DataSink(), name='datasink_%s' % output)
                ds.inputs.base_directory = output_dir

>>>>>>> b918e70a
                node, out_file = resource_pool[output]
                workflow.connect(node, out_file, ds, output)
<<<<<<< HEAD
=======

>>>>>>> b918e70a
                new_outputs += 1
    else:
        # write out only the output CSV (default)
        output = "qap_anatomical_spatial"

        if len(resource_pool[output]) == 2:
            ds = pe.Node(nio.DataSink(), name='datasink_%s' % output)
            ds.inputs.base_directory = output_dir
<<<<<<< HEAD
=======

>>>>>>> b918e70a
            node, out_file = resource_pool[output]
            workflow.connect(node, out_file, ds, output)
<<<<<<< HEAD
=======

>>>>>>> b918e70a
            new_outputs += 1

    # run the pipeline (if there is anything to do)
    if new_outputs > 0:
<<<<<<< HEAD
        workflow.write_graph(
            dotfilename=os.path.join(output_dir, run_name + ".dot"),
            simple_form=False)
=======

        workflow.write_graph(dotfilename=os.path.join(output_dir, run_name +
                                                      ".dot"),
                             simple_form=False)

        workflow.run(plugin='MultiProc', plugin_args={
                     'n_procs': config["num_cores_per_subject"]})
>>>>>>> b918e70a

        workflow.run(
            plugin='MultiProc',
            plugin_args={'n_procs': config["num_cores_per_subject"]})

    else:
        print "\nEverything is already done for subject %s." % sub_id

    # Remove working directory when done
    if not config["write_all_outputs"]:
        try:
            work_dir = os.path.join(workflow.base_dir, scan_id)

            if os.path.exists(work_dir):
                import shutil
                shutil.rmtree(work_dir)
        except:
            print "Couldn\'t remove the working directory!"
            pass

    pipeline_end_stamp = strftime("%Y-%m-%d_%H:%M:%S")
<<<<<<< HEAD
=======

>>>>>>> b918e70a
    pipeline_end_time = time.time()

    logger.info("Elapsed time (minutes) since last start: %s"
                % ((pipeline_end_time - pipeline_start_time) / 60))
<<<<<<< HEAD
    logger.info("Pipeline end time: %s" % pipeline_end_stamp)
    return workflow


def run(subject_list, config, cloudify=False):
=======

    logger.info("Pipeline end time: %s" % pipeline_end_stamp)

    return workflow


def run(subject_list, pipeline_config_yaml, cloudify=False):

>>>>>>> b918e70a
    import os
    import yaml
    import time
    from multiprocessing import Process
<<<<<<< HEAD
=======

    if not cloudify:
>>>>>>> b918e70a

    from nipype import logging
    logger = logging.getLogger('workflow')

    write_report = config.get('write_report', False)
    if write_report:
        logger.info('PDF Reports enabled')

    with open(subject_list, "r") as f:
        subdict = yaml.load(f)

    if not cloudify:
        flat_sub_dict = {}
        sites_dict = {}

        for subid in subdict.keys():

            # sessions
            for session in subdict[subid].keys():

                # resource files
                for resource in subdict[subid][session].keys():

                    if type(subdict[subid][session][resource]) is dict:
                        # then this has sub-scans defined

                        for scan in subdict[subid][session][resource].keys():

                            filepath = subdict[subid][session][resource][scan]

                            resource_dict = {}
                            resource_dict[resource] = filepath

                            sub_info_tuple = (subid, session, scan)

                            if sub_info_tuple not in flat_sub_dict.keys():
                                flat_sub_dict[sub_info_tuple] = {}

                            flat_sub_dict[sub_info_tuple].update(resource_dict)

                    elif resource == "site_name":

                        sites_dict[subid] = subdict[subid][session][resource]

                    else:

                        filepath = subdict[subid][session][resource]

                        resource_dict = {}
                        resource_dict[resource] = filepath

                        sub_info_tuple = (subid, session, None)

                        if sub_info_tuple not in flat_sub_dict.keys():
                            flat_sub_dict[sub_info_tuple] = {}

                        flat_sub_dict[sub_info_tuple].update(resource_dict)

<<<<<<< HEAD
=======
    with open(pipeline_config_yaml, "r") as f:
        config = yaml.load(f)

>>>>>>> b918e70a
    try:
        os.makedirs(config["output_directory"])
    except:
        if not os.path.isdir(config["output_directory"]):
            err = ("[!] Output directory unable to be created.\n"
                   "Path: %s\n\n" % config["output_directory"])
            raise Exception(err)
        else:
            pass

    try:
        os.makedirs(config["working_directory"])
    except:
        if not os.path.isdir(config["working_directory"]):
            err = ("[!] Output directory unable to be created.\n"
                   "Path: %s\n\n" % config["working_directory"])
            raise Exception(err)
        else:
            pass

    # get the pipeline config file name, use it as the run name
<<<<<<< HEAD
    run_name = config['pipeline_config_yaml'].split("/")[-1].split(".")[0]
=======
    run_name = pipeline_config_yaml.split("/")[-1].split(".")[0]
>>>>>>> b918e70a

    if not cloudify:

        if len(sites_dict) > 0:
<<<<<<< HEAD
            procss = [Process(
                target=build_anatomical_spatial_workflow,
                args=(flat_sub_dict[sub_info], config, sub_info, run_name,
                      sites_dict[sub_info[0]]))
=======

            procss = [Process(target=build_anatomical_spatial_workflow,
                              args=(flat_sub_dict[sub_info], config, sub_info,
                                    run_name, sites_dict[sub_info[0]]))
>>>>>>> b918e70a
                      for sub_info in flat_sub_dict.keys()]

        elif len(sites_dict) == 0:
            procss = [Process(
                target=build_anatomical_spatial_workflow,
                args=(flat_sub_dict[sub_info], config, sub_info, run_name,
                      None))
                      for sub_info in flat_sub_dict.keys()]

<<<<<<< HEAD
=======
            procss = [Process(target=build_anatomical_spatial_workflow,
                              args=(flat_sub_dict[sub_info], config, sub_info,
                                    run_name, None))
                      for sub_info in flat_sub_dict.keys()]

>>>>>>> b918e70a
        pid = open(os.path.join(config["output_directory"], 'pid.txt'), 'w')

        # Init job queue
        job_queue = []
<<<<<<< HEAD

        # If we're allocating more processes than are subjects, run them all
        if len(flat_sub_dict) <= config["num_subjects_at_once"]:

            """
            Stream all the subjects as sublist is
            less than or equal to the number of
            subjects that need to run
            """

            for p in procss:
                p.start()
                print >>pid, p.pid

        # Otherwise manage resources to run processes incrementally
        else:

            """
            Stream the subject workflows for preprocessing.
            At Any time in the pipeline c.numSubjectsAtOnce
            will run, unless the number remaining is less than
            the value of the parameter stated above
            """

            idx = 0

            while(idx < len(flat_sub_dict)):

                # If the job queue is empty and we haven't started indexing
                if len(job_queue) == 0 and idx == 0:

                    # Init subject process index
                    idc = idx

                    # Launch processes (one for each subject)
                    for p in procss[idc: idc + config["num_subjects_at_once"]]:

                        p.start()
                        print >>pid, p.pid
                        job_queue.append(p)
                        idx += 1

                # Otherwise, jobs are running - check them
                else:

                    # Check every job in the queue's status
                    for job in job_queue:

                        # If the job is not alive
                        if not job.is_alive():

                            # Find job and delete it from queue
                            print 'found dead job ', job
                            loc = job_queue.index(job)
                            del job_queue[loc]

                            # ...and start the next available process (subject)
                            procss[idx].start()

                            # Append this to job queue and increment index
                            job_queue.append(procss[idx])
                            idx += 1

                    # Add sleep so while loop isn't consuming 100% of CPU
                    time.sleep(2)
=======
        ns_atonce = config.get('num_subjects_at_once', 1)

        # Stream the subject workflows for preprocessing.
        # At Any time in the pipeline c.numSubjectsAtOnce
        # will run, unless the number remaining is less than
        # the value of the parameter stated above

        idx = 0
        nprocs = len(procss)
        while idx < nprocs:
            # Check every job in the queue's status
            for job in job_queue:
                # If the job is not alive
                if not job.is_alive():
                    # Find job and delete it from queue
                    logger.info('found dead job: %s' % str(job))
                    loc = job_queue.index(job)
                    del job_queue[loc]

            # Check free slots after prunning jobs
            slots = ns_atonce - len(job_queue)

            if slots > 0:
                idc = idx
                for p in procss[idc:idc + slots]:
                    # ..and start the next available process (subject)
                    p.start()
                    print >>pid, p.pid
                    # Append this to job queue and increment index
                    job_queue.append(p)
                    idx += 1

            # Add sleep so while loop isn't consuming 100% of CPU
            time.sleep(2)
>>>>>>> b918e70a

        pid.close()

        # Join all processes if report must be written out
        if write_report:
            for p in procss:
                p.join()
    else:

        # run on cloud
        sub = subject_list.keys()[0]

        # get the site name!
        for resource_path in subject_list[sub]:
            if ".nii" in resource_path:
                filepath = resource_path
                break

        filesplit = filepath.split(config["bucket_prefix"])
        site_name = filesplit[1].split("/")[1]

        build_anatomical_spatial_workflow(subject_list[sub], config, sub,
                                          run_name, site_name)
<<<<<<< HEAD

    # PDF reporting
    if write_report:
        import os.path as op
        import qap.viz.reports as qvr

        in_csv = op.join(
            config['output_directory'], 'qap_anatomical_spatial.csv')
        out_file = op.join(
            config['output_directory'], 'qap_anatomical.pdf')

        qvr.report_anatomical(in_csv, out_file=out_file)
=======
>>>>>>> b918e70a


# Main routine
def main():
    import argparse
    import yaml

    parser = argparse.ArgumentParser()
    group = parser.add_argument_group("Regular Use Inputs (non-cloud runs)")

    cloudgroup = parser.add_argument_group("AWS Cloud Inputs (only required "
                                           "for AWS Cloud runs)")

    req = parser.add_argument_group("Required Inputs")
<<<<<<< HEAD
    cloudgroup.add_argument('--subj_idx', type=int,
                            help='Subject index to run')
=======

    cloudgroup.add_argument('--subj_idx', type=int,
                            help='Subject index to run')

>>>>>>> b918e70a
    cloudgroup.add_argument('--s3_dict_yml', type=str,
                            help='Path to YAML file containing S3 input '
                            'filepaths dictionary')

    # Subject list (YAML file)
    group.add_argument("--sublist", type=str,
                       help="filepath to subject list YAML")
<<<<<<< HEAD
    req.add_argument("config", type=str,
                     help="filepath to pipeline configuration YAML")
    # Write PDF reports
    group.add_argument("--with-reports", action='store_true', default=False,
                       help="Write a summary report in PDF format.")
=======

    req.add_argument("config", type=str,
                     help="filepath to pipeline configuration YAML")
>>>>>>> b918e70a

    args = parser.parse_args()

    # checks
    if args.subj_idx and not args.s3_dict_yml and not args.sublist:
        print("\n[!] You provided --subj_idx, but not --s3_dict_yml. When "
              "executing cloud-based runs, please provide both inputs.\n")

    elif args.s3_dict_yml and not args.subj_idx and not args.sublist:
        print("\n[!] You provided --s3_dict_yml, but not --subj_idx. When "
              "executing cloud-based runs, please provide both inputs.\n")

    elif not args.sublist and not args.subj_idx and not args.s3_dict_yml:
        print("\n[!] Either --sublist is required for regular runs, or both "
              "--subj_idx and --s3_dict_yml for cloud-based runs.\n")

    elif args.sublist and args.subj_idx and args.s3_dict_yml:
        print("\n[!] Either --sublist is required for regular runs, or both "
              "--subj_idx and --s3_dict_yml for cloud-based runs, but not "
              "all three. (I'm not sure which you are trying to do!)\n")

    elif args.sublist and (args.subj_idx or args.s3_dict_yml):
        print("\n[!] Either --sublist is required for regular runs, or both "
              "--subj_idx and --s3_dict_yml for cloud-based runs. (I'm not "
              "sure which you are trying to do!)\n")

    else:
        with open(args.config, "r") as f:
            config = yaml.load(f)

        config['pipeline_config_yaml'] = args.config

        if 'write_report' not in config:
            config['write_report'] = False

        if args.with_reports:
            config['write_report'] = True

        if args.subj_idx and args.s3_dict_yml:

            # ---- Cloud-ify! ----
            # Import packages
            from qap.cloud_utils import dl_subj_from_s3, upl_qap_output

            # Download and build a one-subject dictionary from S3
<<<<<<< HEAD
            sub_dict = dl_subj_from_s3(args.subj_idx, config,
=======
            sub_dict = dl_subj_from_s3(args.subj_idx, args.config,
>>>>>>> b918e70a
                                       args.s3_dict_yml)

            if not sub_dict:
                err = ("\n[!] Subject dictionary was not successfully "
                       "downloaded from the S3 bucket!\n")
                raise Exception(err)

            # Run it
            run(sub_dict, config, cloudify=True)

            # Upload results
            upl_qap_output(args.config)

        elif args.sublist:
            # Run it
            run(args.sublist, config, cloudify=False)

# Make executable
if __name__ == "__main__":
    main()<|MERGE_RESOLUTION|>--- conflicted
+++ resolved
@@ -6,13 +6,8 @@
 import sys
 
 
-<<<<<<< HEAD
 def build_anatomical_spatial_workflow(
         resource_pool, config, subject_info, run_name, site_name=None):
-=======
-def build_anatomical_spatial_workflow(resource_pool, config, subject_info,
-                                      run_name, site_name=None):
->>>>>>> b918e70a
 
     # build pipeline for each subject, individually
 
@@ -67,53 +62,28 @@
     # take date+time stamp for run identification purposes
     unique_pipeline_id = strftime("%Y%m%d%H%M%S")
     pipeline_start_stamp = strftime("%Y-%m-%d_%H:%M:%S")
-<<<<<<< HEAD
 
     pipeline_start_time = time.time()
-=======
-
-    pipeline_start_time = time.time()
-
-    logger.info("Pipeline start time: %s" % pipeline_start_stamp)
-
-    logger.info("Contents of resource pool:\n" + str(resource_pool))
-
-    logger.info("Configuration settings:\n" + str(config))
-
-    # for QAP spreadsheet generation only
-    config["subject_id"] = sub_id
->>>>>>> b918e70a
 
     logger.info(
         ("Pipeline start time: %s.\nContents of resource pool: %s.\n"
          "Configuration settings: %s.\n") % (
             pipeline_start_stamp, str(resource_pool), str(config)))
 
-<<<<<<< HEAD
     # for QAP spreadsheet generation onlygit
     config.update({'subject_id': sub_id, 'session_id': session_id,
                    'scan_id': scan_id, 'run_name': run_name})
-=======
-    config["scan_id"] = scan_id
-
-    config["run_name"] = run_name
->>>>>>> b918e70a
 
     if site_name:
         config["site_name"] = site_name
 
-<<<<<<< HEAD
     # os.environ['ITK_GLOBAL_DEFAULT_NUMBER_OF_THREADS'] =
-=======
-    # os.environ['ITK_GLOBAL_DEFAULT_NUMBER_OF_THREADS'] = \
->>>>>>> b918e70a
     #    str(config["num_ants_threads"])
 
     workflow = pe.Workflow(name=scan_id)
     workflow.base_dir = os.path.join(config["working_directory"], sub_id,
                                      session_id)
 
-<<<<<<< HEAD
     # set up crash directory
     workflow.config['execution'] = {
         'crashdump_dir': config["output_directory"]}
@@ -124,29 +94,11 @@
                 resource not in resource_pool.keys()):
             resource_pool[resource] = glob.glob(os.path.join(
                 output_dir, resource, "*"))[0]
-=======
-    workflow.base_dir = os.path.join(config["working_directory"], sub_id,
-                                     session_id)
-
-    # set up crash directory
-    workflow.config['execution'] = \
-        {'crashdump_dir': config["output_directory"]}
-
-    # update that resource pool with what's already in the output directory
-    for resource in os.listdir(output_dir):
-
-        if os.path.isdir(os.path.join(output_dir, resource)) and \
-                resource not in resource_pool.keys():
-
-            resource_pool[resource] = glob.glob(os.path.join(output_dir,
-                                                             resource, "*"))[0]
->>>>>>> b918e70a
 
     # resource pool check
     invalid_paths = []
 
     for resource in resource_pool.keys():
-<<<<<<< HEAD
         if not os.path.isfile(resource_pool[resource]):
             invalid_paths.append((resource, resource_pool[resource]))
 
@@ -161,38 +113,10 @@
         raise Exception(err)
 
     # start connecting the pipeline
-=======
-
-        if not os.path.isfile(resource_pool[resource]):
-
-            invalid_paths.append((resource, resource_pool[resource]))
-
-    if len(invalid_paths) > 0:
-
-        err = "\n\n[!] The paths provided in the subject list to the " \
-              "following resources are not valid:\n"
-
-        for path_tuple in invalid_paths:
-
-            err = err + path_tuple[0] + ": " + path_tuple[1] + "\n"
-
-        err = err + "\n\n"
-
-        raise Exception(err)
-
-    # start connecting the pipeline
-
->>>>>>> b918e70a
     if "qap_anatomical_spatial" not in resource_pool.keys():
         from qap.qap_workflows import qap_anatomical_spatial_workflow
-<<<<<<< HEAD
         workflow, resource_pool = qap_anatomical_spatial_workflow(
             workflow, resource_pool, config)
-=======
-
-        workflow, resource_pool = \
-            qap_anatomical_spatial_workflow(workflow, resource_pool, config)
->>>>>>> b918e70a
 
     # set up the datasinks
     new_outputs = 0
@@ -202,10 +126,6 @@
 
     if config["write_all_outputs"]:
         for output in resource_pool.keys():
-<<<<<<< HEAD
-=======
-
->>>>>>> b918e70a
             # we use a check for len()==2 here to select those items in the
             # resource pool which are tuples of (node, node_output), instead
             # of the items which are straight paths to files
@@ -216,21 +136,10 @@
             # pool) and had to be generated
 
             if len(resource_pool[output]) == 2:
-<<<<<<< HEAD
                 ds = pe.Node(nio.DataSink(), name='datasink_%s' % output)
                 ds.inputs.base_directory = output_dir
-=======
-
-                ds = pe.Node(nio.DataSink(), name='datasink_%s' % output)
-                ds.inputs.base_directory = output_dir
-
->>>>>>> b918e70a
                 node, out_file = resource_pool[output]
                 workflow.connect(node, out_file, ds, output)
-<<<<<<< HEAD
-=======
-
->>>>>>> b918e70a
                 new_outputs += 1
     else:
         # write out only the output CSV (default)
@@ -239,33 +148,15 @@
         if len(resource_pool[output]) == 2:
             ds = pe.Node(nio.DataSink(), name='datasink_%s' % output)
             ds.inputs.base_directory = output_dir
-<<<<<<< HEAD
-=======
-
->>>>>>> b918e70a
             node, out_file = resource_pool[output]
             workflow.connect(node, out_file, ds, output)
-<<<<<<< HEAD
-=======
-
->>>>>>> b918e70a
             new_outputs += 1
 
     # run the pipeline (if there is anything to do)
     if new_outputs > 0:
-<<<<<<< HEAD
         workflow.write_graph(
             dotfilename=os.path.join(output_dir, run_name + ".dot"),
             simple_form=False)
-=======
-
-        workflow.write_graph(dotfilename=os.path.join(output_dir, run_name +
-                                                      ".dot"),
-                             simple_form=False)
-
-        workflow.run(plugin='MultiProc', plugin_args={
-                     'n_procs': config["num_cores_per_subject"]})
->>>>>>> b918e70a
 
         workflow.run(
             plugin='MultiProc',
@@ -287,39 +178,19 @@
             pass
 
     pipeline_end_stamp = strftime("%Y-%m-%d_%H:%M:%S")
-<<<<<<< HEAD
-=======
-
->>>>>>> b918e70a
     pipeline_end_time = time.time()
 
     logger.info("Elapsed time (minutes) since last start: %s"
                 % ((pipeline_end_time - pipeline_start_time) / 60))
-<<<<<<< HEAD
     logger.info("Pipeline end time: %s" % pipeline_end_stamp)
     return workflow
 
 
 def run(subject_list, config, cloudify=False):
-=======
-
-    logger.info("Pipeline end time: %s" % pipeline_end_stamp)
-
-    return workflow
-
-
-def run(subject_list, pipeline_config_yaml, cloudify=False):
-
->>>>>>> b918e70a
     import os
     import yaml
     import time
     from multiprocessing import Process
-<<<<<<< HEAD
-=======
-
-    if not cloudify:
->>>>>>> b918e70a
 
     from nipype import logging
     logger = logging.getLogger('workflow')
@@ -378,12 +249,6 @@
 
                         flat_sub_dict[sub_info_tuple].update(resource_dict)
 
-<<<<<<< HEAD
-=======
-    with open(pipeline_config_yaml, "r") as f:
-        config = yaml.load(f)
-
->>>>>>> b918e70a
     try:
         os.makedirs(config["output_directory"])
     except:
@@ -405,26 +270,15 @@
             pass
 
     # get the pipeline config file name, use it as the run name
-<<<<<<< HEAD
     run_name = config['pipeline_config_yaml'].split("/")[-1].split(".")[0]
-=======
-    run_name = pipeline_config_yaml.split("/")[-1].split(".")[0]
->>>>>>> b918e70a
 
     if not cloudify:
 
         if len(sites_dict) > 0:
-<<<<<<< HEAD
             procss = [Process(
                 target=build_anatomical_spatial_workflow,
                 args=(flat_sub_dict[sub_info], config, sub_info, run_name,
                       sites_dict[sub_info[0]]))
-=======
-
-            procss = [Process(target=build_anatomical_spatial_workflow,
-                              args=(flat_sub_dict[sub_info], config, sub_info,
-                                    run_name, sites_dict[sub_info[0]]))
->>>>>>> b918e70a
                       for sub_info in flat_sub_dict.keys()]
 
         elif len(sites_dict) == 0:
@@ -434,85 +288,10 @@
                       None))
                       for sub_info in flat_sub_dict.keys()]
 
-<<<<<<< HEAD
-=======
-            procss = [Process(target=build_anatomical_spatial_workflow,
-                              args=(flat_sub_dict[sub_info], config, sub_info,
-                                    run_name, None))
-                      for sub_info in flat_sub_dict.keys()]
-
->>>>>>> b918e70a
         pid = open(os.path.join(config["output_directory"], 'pid.txt'), 'w')
 
         # Init job queue
         job_queue = []
-<<<<<<< HEAD
-
-        # If we're allocating more processes than are subjects, run them all
-        if len(flat_sub_dict) <= config["num_subjects_at_once"]:
-
-            """
-            Stream all the subjects as sublist is
-            less than or equal to the number of
-            subjects that need to run
-            """
-
-            for p in procss:
-                p.start()
-                print >>pid, p.pid
-
-        # Otherwise manage resources to run processes incrementally
-        else:
-
-            """
-            Stream the subject workflows for preprocessing.
-            At Any time in the pipeline c.numSubjectsAtOnce
-            will run, unless the number remaining is less than
-            the value of the parameter stated above
-            """
-
-            idx = 0
-
-            while(idx < len(flat_sub_dict)):
-
-                # If the job queue is empty and we haven't started indexing
-                if len(job_queue) == 0 and idx == 0:
-
-                    # Init subject process index
-                    idc = idx
-
-                    # Launch processes (one for each subject)
-                    for p in procss[idc: idc + config["num_subjects_at_once"]]:
-
-                        p.start()
-                        print >>pid, p.pid
-                        job_queue.append(p)
-                        idx += 1
-
-                # Otherwise, jobs are running - check them
-                else:
-
-                    # Check every job in the queue's status
-                    for job in job_queue:
-
-                        # If the job is not alive
-                        if not job.is_alive():
-
-                            # Find job and delete it from queue
-                            print 'found dead job ', job
-                            loc = job_queue.index(job)
-                            del job_queue[loc]
-
-                            # ...and start the next available process (subject)
-                            procss[idx].start()
-
-                            # Append this to job queue and increment index
-                            job_queue.append(procss[idx])
-                            idx += 1
-
-                    # Add sleep so while loop isn't consuming 100% of CPU
-                    time.sleep(2)
-=======
         ns_atonce = config.get('num_subjects_at_once', 1)
 
         # Stream the subject workflows for preprocessing.
@@ -547,8 +326,6 @@
 
             # Add sleep so while loop isn't consuming 100% of CPU
             time.sleep(2)
->>>>>>> b918e70a
-
         pid.close()
 
         # Join all processes if report must be written out
@@ -571,7 +348,6 @@
 
         build_anatomical_spatial_workflow(subject_list[sub], config, sub,
                                           run_name, site_name)
-<<<<<<< HEAD
 
     # PDF reporting
     if write_report:
@@ -584,8 +360,6 @@
             config['output_directory'], 'qap_anatomical.pdf')
 
         qvr.report_anatomical(in_csv, out_file=out_file)
-=======
->>>>>>> b918e70a
 
 
 # Main routine
@@ -600,15 +374,8 @@
                                            "for AWS Cloud runs)")
 
     req = parser.add_argument_group("Required Inputs")
-<<<<<<< HEAD
     cloudgroup.add_argument('--subj_idx', type=int,
                             help='Subject index to run')
-=======
-
-    cloudgroup.add_argument('--subj_idx', type=int,
-                            help='Subject index to run')
-
->>>>>>> b918e70a
     cloudgroup.add_argument('--s3_dict_yml', type=str,
                             help='Path to YAML file containing S3 input '
                             'filepaths dictionary')
@@ -616,17 +383,11 @@
     # Subject list (YAML file)
     group.add_argument("--sublist", type=str,
                        help="filepath to subject list YAML")
-<<<<<<< HEAD
     req.add_argument("config", type=str,
                      help="filepath to pipeline configuration YAML")
     # Write PDF reports
     group.add_argument("--with-reports", action='store_true', default=False,
                        help="Write a summary report in PDF format.")
-=======
-
-    req.add_argument("config", type=str,
-                     help="filepath to pipeline configuration YAML")
->>>>>>> b918e70a
 
     args = parser.parse_args()
 
@@ -672,11 +433,7 @@
             from qap.cloud_utils import dl_subj_from_s3, upl_qap_output
 
             # Download and build a one-subject dictionary from S3
-<<<<<<< HEAD
             sub_dict = dl_subj_from_s3(args.subj_idx, config,
-=======
-            sub_dict = dl_subj_from_s3(args.subj_idx, args.config,
->>>>>>> b918e70a
                                        args.s3_dict_yml)
 
             if not sub_dict:
@@ -694,6 +451,7 @@
             # Run it
             run(args.sublist, config, cloudify=False)
 
+
 # Make executable
 if __name__ == "__main__":
     main()