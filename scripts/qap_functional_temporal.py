

def build_functional_temporal_workflow(
        resource_pool, config, subject_info, run_name, site_name=None):

    # build pipeline for each subject, individually

    # ~ 5 min 45 sec per subject
    # (roughly 345 seconds)

    import os
    import os.path as op
    import sys

    import nipype.interfaces.io as nio
    import nipype.pipeline.engine as pe

    import nipype.interfaces.utility as util
    import nipype.interfaces.fsl.maths as fsl

    import glob
    import yaml

    import time
    from time import strftime
    from nipype import config as nyconfig
    from nipype import logging

    logger = logging.getLogger('workflow')
    sub_id = str(subject_info[0])

    if subject_info[1]:
        session_id = str(subject_info[1])
    else:
        session_id = "session_0"

    if subject_info[2]:
        scan_id = str(subject_info[2])
    else:
        scan_id = "scan_0"

    # define and create the output directory
    output_dir = op.join(config["output_directory"], run_name,
                         sub_id, session_id, scan_id)

    try:
        os.makedirs(output_dir)
    except:
        if not op.isdir(output_dir):
            err = "[!] Output directory unable to be created.\n" \
                  "Path: %s\n\n" % output_dir
            raise Exception(err)
        else:
            pass

    log_dir = output_dir

    # set up logging
    nyconfig.update_config(
        {'logging': {'log_directory': log_dir, 'log_to_file': True}})
    logging.update_logging(nyconfig)

    # take date+time stamp for run identification purposes
    unique_pipeline_id = strftime("%Y%m%d%H%M%S")
    pipeline_start_stamp = strftime("%Y-%m-%d_%H:%M:%S")
    pipeline_start_time = time.time()
    logger.info(pipeline_start_stamp)
    logger.info("Contents of resource pool:\n" + str(resource_pool))
    logger.info("Configuration settings:\n" + str(config))

    # for QAP spreadsheet generation only
    config = {'subject_id': sub_id, 'session_id': session_id,
              'scan_id': scan_id, 'run_name': run_name}

    if site_name:
        config["site_name"] = site_name

    workflow = pe.Workflow(name=scan_id)
    workflow.base_dir = op.join(config["working_directory"], sub_id,
                                session_id)

    # set up crash directory
    workflow.config['execution'] = \
        {'crashdump_dir': config["output_directory"]}

    # update that resource pool with what's already in the output directory
    for resource in os.listdir(output_dir):
        if (op.isdir(op.join(output_dir, resource)) and
                resource not in resource_pool.keys()):
            resource_pool[resource] = glob.glob(op.join(output_dir,
                                                        resource, "*"))[0]

    # resource pool check
    invalid_paths = []

    for resource in resource_pool.keys():
        if not op.isfile(resource_pool[resource]):
            invalid_paths.append((resource, resource_pool[resource]))

    if len(invalid_paths) > 0:
        err = "\n\n[!] The paths provided in the subject list to the " \
              "following resources are not valid:\n"

        for path_tuple in invalid_paths:
            err = err + path_tuple[0] + ": " + path_tuple[1] + "\n"

        err = err + "\n\n"
        raise Exception(err)

    # start connecting the pipeline

    if "qap_functional_temporal" not in resource_pool.keys():
        from qap.qap_workflows import qap_functional_temporal_workflow
        workflow, resource_pool = \
            qap_functional_temporal_workflow(workflow, resource_pool, config)

    # set up the datasinks
    new_outputs = 0

    if "write_all_outputs" not in config.keys():
        config["write_all_outputs"] = False

    if config["write_all_outputs"] == True:
        for output in resource_pool.keys():
            # we use a check for len()==2 here to select those items in the
            # resource pool which are tuples of (node, node_output), instead
            # of the items which are straight paths to files

            # resource pool items which are in the tuple format are the
            # outputs that have been created in this workflow because they
            # were not present in the subject list YML (the starting resource
            # pool) and had to be generated
            if len(resource_pool[output]) == 2:
                ds = pe.Node(nio.DataSink(), name='datasink_%s' % output)
                ds.inputs.base_directory = output_dir
                node, out_file = resource_pool[output]
                workflow.connect(node, out_file, ds, output)
                new_outputs += 1

    else:
        # write out only the output CSV (default)
        output = "qap_functional_temporal"

        if len(resource_pool[output]) == 2:
            ds = pe.Node(nio.DataSink(), name='datasink_%s' % output)
            ds.inputs.base_directory = output_dir
            node, out_file = resource_pool[output]
            workflow.connect(node, out_file, ds, output)
            new_outputs += 1

    # run the pipeline (if there is anything to do)
    if new_outputs > 0:
<<<<<<< HEAD
        workflow.write_graph(
            dotfilename=op.join(output_dir, run_name + ".dot"),
            simple_form=False)
        workflow.run(plugin='MultiProc', plugin_args={
                     'n_procs': config["num_cores_per_subject"]})
=======
    
        workflow.write_graph(dotfilename=os.path.join(output_dir, run_name + \
                                                          ".dot"), \
                                                          simple_form=False)

        if config["num_cores_per_subject"] == 1:
            workflow.run(plugin='Linear')
        else:
            workflow.run(plugin='MultiProc', plugin_args= \
                         {'n_procs': config["num_cores_per_subject"]})
>>>>>>> 6ed1d43e

    else:
        print "\nEverything is already done for subject %s." % sub_id

    # Remove working directory when done
    if config["write_all_outputs"] == False:
        try:
            work_dir = op.join(workflow.base_dir, scan_id)
            if op.exists(work_dir):
                import shutil
                shutil.rmtree(work_dir)
        except:
            print "Couldn\'t remove the working directory!"
            pass

    pipeline_end_stamp = strftime("%Y-%m-%d_%H:%M:%S")
    pipeline_end_time = time.time()
    logger.info("Elapsed time (minutes) since last start: %s"
                % ((pipeline_end_time - pipeline_start_time) / 60))
    logger.info("Pipeline end time: %s" % pipeline_end_stamp)
    return workflow


def run(subject_list, pipeline_config_yaml, cloudify=False):

    import os
    import os.path as op
    import yaml
    from multiprocessing import Process
    import time

    from nipype import logging
    logger = logging.getLogger('workflow')
    
    
    if not cloudify:

        with open(subject_list, "r") as f:
            subdict = yaml.load(f)

        flat_sub_dict = {}
        sites_dict = {}

        for subid in subdict.keys():
            # sessions
            for session in subdict[subid].keys():
                # resource files
                for resource in subdict[subid][session].keys():
                    if type(subdict[subid][session][resource]) is dict:
                        # then this has sub-scans defined
                        for scan in subdict[subid][session][resource].keys():
                            filepath = subdict[subid][session][resource][scan]
                            resource_dict = {}
                            resource_dict[resource] = filepath
                            sub_info_tuple = (subid, session, scan)

                            if sub_info_tuple not in flat_sub_dict.keys():
                                flat_sub_dict[sub_info_tuple] = {}

                            flat_sub_dict[sub_info_tuple].update(resource_dict)

                    elif resource == "site_name":
                        sites_dict[subid] = subdict[subid][session][resource]

                    else:
                        filepath = subdict[subid][session][resource]
                        resource_dict = {}
                        resource_dict[resource] = filepath
                        sub_info_tuple = (subid, session, None)

                        if sub_info_tuple not in flat_sub_dict.keys():
                            flat_sub_dict[sub_info_tuple] = {}

                        flat_sub_dict[sub_info_tuple].update(resource_dict)

    with open(pipeline_config_yaml, "r") as f:
        config = yaml.load(f)

    try:
        os.makedirs(config["output_directory"])
    except:
        if not op.isdir(config["output_directory"]):
            err = "[!] Output directory unable to be created.\n" \
                  "Path: %s\n\n" % config["output_directory"]
            raise Exception(err)
        else:
            pass

    try:
        os.makedirs(config["working_directory"])
    except:
        if not op.isdir(config["working_directory"]):
            err = "[!] Output directory unable to be created.\n" \
                  "Path: %s\n\n" % config["working_directory"]
            raise Exception(err)
        else:
            pass

    # get the pipeline config file name, use it as the run name
    run_name = pipeline_config_yaml.split("/")[-1].split(".")[0]

    if not cloudify:
<<<<<<< HEAD
        if len(sites_dict) > 0:
            procss = [Process(
                target=build_functional_temporal_workflow,
                args=(flat_sub_dict[sub_info], config, sub_info,
                      run_name, sites_dict[sub_info[0]]))
                      for sub_info in flat_sub_dict.keys()]

        elif len(sites_dict) == 0:
            procss = [Process(
                target=build_functional_temporal_workflow,
                args=(flat_sub_dict[sub_info], config, sub_info,
                      run_name, None))
                      for sub_info in flat_sub_dict.keys()]

        pid = open(op.join(config["output_directory"], 'pid.txt'), 'w')

        # Init job queue
        job_queue = []
        ns_atonce = config.get('num_subjects_at_once', 1)

        # Stream the subject workflows for preprocessing.
        # At Any time in the pipeline c.numSubjectsAtOnce
        # will run, unless the number remaining is less than
        # the value of the parameter stated above

        idx = 0
        nprocs = len(procss)
        while idx < nprocs:
            # Check every job in the queue's status
            for job in job_queue:
                # If the job is not alive
                if not job.is_alive():
                    # Find job and delete it from queue
                    logger.info('found dead job: %s' % str(job))
                    loc = job_queue.index(job)
                    del job_queue[loc]

            # Check free slots after prunning jobs
            slots = ns_atonce - len(job_queue)

            if slots > 0:
                idc = idx
                for p in procss[idc:idc + slots]:
                    # ..and start the next available process (subject)
                    p.start()
                    print >>pid, p.pid
                    # Append this to job queue and increment index
                    job_queue.append(p)
                    idx += 1

            # Add sleep so while loop isn't consuming 100% of CPU
            time.sleep(2)


        pid.close()
=======
        
        #skip parallel machinery if we are running only one subject at once
        if config["num_subjects_at_once"] == 1:
            for sub_info in flat_sub_dict.keys():
                if sites_dict:
                    site = sites_dict[sub_info[0]]
                else:
                    site = None
                if 'functional_scan' in flat_sub_dict[sub_info].keys():
                    build_functional_temporal_workflow(flat_sub_dict[sub_info], config, sub_info, \
                                                   run_name, site)
        else:
            if 'functional_scan' in flat_sub_dict[sub_info].keys():
                if len(sites_dict) > 0:
        
                    procss = [Process(target=build_functional_temporal_workflow, \
                                    args=(flat_sub_dict[sub_info], config, sub_info, \
                                              run_name, sites_dict[sub_info[0]])) \
                                        for sub_info in flat_sub_dict.keys()]
        
                elif len(sites_dict) == 0:
        
                    procss = [Process(target=build_functional_temporal_workflow, \
                                    args=(flat_sub_dict[sub_info], config, sub_info, \
                                              run_name, None)) \
                                        for sub_info in flat_sub_dict.keys()]
                              
                              
            pid = open(os.path.join(config["output_directory"], 'pid.txt'), 'w')
        
            # Init job queue
            job_queue = []
    
            # If we're allocating more processes than are subjects, run them all
            if len(flat_sub_dict) <= config["num_subjects_at_once"]:
        
                """
                Stream all the subjects as sublist is
                less than or equal to the number of 
                subjects that need to run
                """
        
                for p in procss:
                    p.start()
                    print >>pid,p.pid
        
            # Otherwise manage resources to run processes incrementally
            else:
        
                """
                Stream the subject workflows for preprocessing.
                At Any time in the pipeline c.numSubjectsAtOnce
                will run, unless the number remaining is less than
                the value of the parameter stated above
                """
        
                idx = 0
        
                while(idx < len(flat_sub_dict)):
        
                    # If the job queue is empty and we haven't started indexing
                    if len(job_queue) == 0 and idx == 0:
        
                        # Init subject process index
                        idc = idx
        
                        # Launch processes (one for each subject)
                        for p in procss[idc: idc+config["num_subjects_at_once"]]:
        
                            p.start()
                            print >>pid,p.pid
                            job_queue.append(p)
                            idx += 1
        
                    # Otherwise, jobs are running - check them
                    else:
        
                        # Check every job in the queue's status
                        for job in job_queue:
        
                            # If the job is not alive
                            if not job.is_alive():
        
                                # Find job and delete it from queue
                                print 'found dead job ', job
                                loc = job_queue.index(job)
                                del job_queue[loc]
        
                                # ..and start the next available process (subject)
                                procss[idx].start()
        
                                # Append this to job queue and increment index
                                job_queue.append(procss[idx])
                                idx += 1
    
                        # Add sleep so while loop isn't consuming 100% of CPU
                        time.sleep(2)
        
            pid.close()
>>>>>>> 6ed1d43e


    else:
        # run on cloud
        sub = subject_list.keys()[0]

        # get the site name!
        for resource_path in subject_list[sub]:
            if ".nii" in resource_path:
                filepath = resource_path
                break

        filesplit = filepath.split(config["bucket_prefix"])
        site_name = filesplit[1].split("/")[1]

        build_functional_temporal_workflow(subject_list[sub], config, sub,
                                           run_name, site_name)


def main():

    import argparse

    parser = argparse.ArgumentParser()

    group = parser.add_argument_group("Regular Use Inputs (non-cloud runs)")
    cloudgroup = parser.add_argument_group("AWS Cloud Inputs (only required "
                                           "for AWS Cloud runs)")
    req = parser.add_argument_group("Required Inputs")

    cloudgroup.add_argument('--subj_idx', type=int,
                            help='Subject index to run')
    cloudgroup.add_argument('--s3_dict_yml', type=str,
                            help='Path to YAML file containing S3 input '
                            'filepaths dictionary')

    # Subject list (YAML file)
    group.add_argument("--sublist", type=str,
                       help="filepath to subject list YAML")
    req.add_argument("config", type=str,
                     help="filepath to pipeline configuration YAML")

    args = parser.parse_args()

    # checks
    if args.subj_idx and not args.s3_dict_yml and not args.sublist:
        print "\n[!] You provided --subj_idx, but not --s3_dict_yml. When " \
              "executing cloud-based runs, please provide both inputs.\n"

    elif args.s3_dict_yml and not args.subj_idx and not args.sublist:
        print "\n[!] You provided --s3_dict_yml, but not --subj_idx. When " \
              "executing cloud-based runs, please provide both inputs.\n"

    elif not args.sublist and not args.subj_idx and not args.s3_dict_yml:
        print "\n[!] Either --sublist is required for regular runs, or both "\
              "--subj_idx and --s3_dict_yml for cloud-based runs.\n"

    elif args.sublist and args.subj_idx and args.s3_dict_yml:
        print "\n[!] Either --sublist is required for regular runs, or both "\
              "--subj_idx and --s3_dict_yml for cloud-based runs, but not " \
              "all three. (I'm not sure which you are trying to do!)\n"

    elif args.sublist and (args.subj_idx or args.s3_dict_yml):
        print "\n[!] Either --sublist is required for regular runs, or both "\
              "--subj_idx and --s3_dict_yml for cloud-based runs. (I'm not " \
              "sure which you are trying to do!)\n"

    else:
        if args.subj_idx and args.s3_dict_yml:
            # ---- Cloud-ify! ----
            # Import packages
            from qap.cloud_utils import dl_subj_from_s3, upl_qap_output

            # Download and build a one-subject dictionary from S3
            sub_dict = dl_subj_from_s3(args.subj_idx, args.config,
                                       args.s3_dict_yml)

            if not sub_dict:
                err = "\n[!] Subject dictionary was not successfully " \
                      "downloaded from the S3 bucket!\n"
                raise Exception(err)

            # Run it
            run(sub_dict, args.config, cloudify=True)
            # Upload results
            upl_qap_output(args.config)

        elif args.sublist:
            # Run it
            run(args.sublist, args.config, cloudify=False)


if __name__ == "__main__":
    main()<|MERGE_RESOLUTION|>--- conflicted
+++ resolved
@@ -150,14 +150,7 @@
 
     # run the pipeline (if there is anything to do)
     if new_outputs > 0:
-<<<<<<< HEAD
-        workflow.write_graph(
-            dotfilename=op.join(output_dir, run_name + ".dot"),
-            simple_form=False)
-        workflow.run(plugin='MultiProc', plugin_args={
-                     'n_procs': config["num_cores_per_subject"]})
-=======
-    
+   
         workflow.write_graph(dotfilename=os.path.join(output_dir, run_name + \
                                                           ".dot"), \
                                                           simple_form=False)
@@ -167,7 +160,6 @@
         else:
             workflow.run(plugin='MultiProc', plugin_args= \
                          {'n_procs': config["num_cores_per_subject"]})
->>>>>>> 6ed1d43e
 
     else:
         print "\nEverything is already done for subject %s." % sub_id
@@ -270,63 +262,6 @@
     run_name = pipeline_config_yaml.split("/")[-1].split(".")[0]
 
     if not cloudify:
-<<<<<<< HEAD
-        if len(sites_dict) > 0:
-            procss = [Process(
-                target=build_functional_temporal_workflow,
-                args=(flat_sub_dict[sub_info], config, sub_info,
-                      run_name, sites_dict[sub_info[0]]))
-                      for sub_info in flat_sub_dict.keys()]
-
-        elif len(sites_dict) == 0:
-            procss = [Process(
-                target=build_functional_temporal_workflow,
-                args=(flat_sub_dict[sub_info], config, sub_info,
-                      run_name, None))
-                      for sub_info in flat_sub_dict.keys()]
-
-        pid = open(op.join(config["output_directory"], 'pid.txt'), 'w')
-
-        # Init job queue
-        job_queue = []
-        ns_atonce = config.get('num_subjects_at_once', 1)
-
-        # Stream the subject workflows for preprocessing.
-        # At Any time in the pipeline c.numSubjectsAtOnce
-        # will run, unless the number remaining is less than
-        # the value of the parameter stated above
-
-        idx = 0
-        nprocs = len(procss)
-        while idx < nprocs:
-            # Check every job in the queue's status
-            for job in job_queue:
-                # If the job is not alive
-                if not job.is_alive():
-                    # Find job and delete it from queue
-                    logger.info('found dead job: %s' % str(job))
-                    loc = job_queue.index(job)
-                    del job_queue[loc]
-
-            # Check free slots after prunning jobs
-            slots = ns_atonce - len(job_queue)
-
-            if slots > 0:
-                idc = idx
-                for p in procss[idc:idc + slots]:
-                    # ..and start the next available process (subject)
-                    p.start()
-                    print >>pid, p.pid
-                    # Append this to job queue and increment index
-                    job_queue.append(p)
-                    idx += 1
-
-            # Add sleep so while loop isn't consuming 100% of CPU
-            time.sleep(2)
-
-
-        pid.close()
-=======
         
         #skip parallel machinery if we are running only one subject at once
         if config["num_subjects_at_once"] == 1:
@@ -426,7 +361,6 @@
                         time.sleep(2)
         
             pid.close()
->>>>>>> 6ed1d43e
 
 
     else:
