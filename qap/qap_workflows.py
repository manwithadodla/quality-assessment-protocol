--- conflicted
+++ resolved
@@ -106,11 +106,6 @@
         slice_head_mask.inputs.transform = \
             resource_pool['allineate_linear_xfm']
 
-<<<<<<< HEAD
-    slice_head_mask.inputs.standard = config['template_skull_for_anat']
-
-=======
->>>>>>> 9220d746
     workflow.connect([
         (dilate_erode, combine_masks, [('out_file', 'in_file_a')]),
         (slice_head_mask, combine_masks, [('outfile_path', 'in_file_b')])
@@ -127,12 +122,7 @@
     return workflow, resource_pool
 
 
-<<<<<<< HEAD
-def run_qap_mask(anatomical_reorient, allineate_out_xfm, template_skull,
-=======
-
 def run_qap_mask(anatomical_reorient, allineate_out_xfm,
->>>>>>> 9220d746
                  out_dir=None, run=True):
 
     # stand-alone runner for anatomical reorient workflow
