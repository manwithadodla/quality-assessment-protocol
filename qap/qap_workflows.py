#!/usr/bin/env python
# emacs: -*- mode: python; py-indent-offset: 4; indent-tabs-mode: nil -*-
# vi: set ft=python sts=4 ts=4 sw=4 et:


def qap_mask_workflow(workflow, resource_pool, config, name="_"):
    """Build and run a Nipype workflow to create the QAP anatomical head mask.

    - If any resources/outputs required by this workflow are not in the
      resource pool, this workflow will call pre-requisite workflow builder
      functions to further populate the pipeline with workflows which will
      calculate/generate these necessary pre-requisites.

    Expected Resources in Resource Pool:
      - anatomical_reorient: The deobliqued, reoriented anatomical scan.
      - allineate_linear_xfm: The linear registration transform matrix from
                              AFNI's 3dAllineate.

    New Resources Added to Resource Pool
      - qap_head_mask: A binary mask of the head and the region in front of
                       the mouth and below the nose.
      - whole_head_mask: A binary mask of only the head.
      - skull_only_mask: A binary mask of the head minus the slice mask.

    Workflow Steps
      1. AFNI 3dClipLevel on anatomical reorient to get a threshold value.
      2. create_expr_string function node to generate the arg for AFNI 3dcalc.
      3. AFNI 3dcalc to create a binary mask of anatomical reorient using the
         threshold value from 3dClipLevel.
      4. AFNI 3dmask_tool to dilate and erode the binary mask six times each
         way to remove gaps and holes.
      5. slice_head_mask function node to create the binary mask for the nose/
         mouth region.
      6. 3dcalc to add the slice mask to the head mask, and to also subtract
         the slice mask from the head mask, to create the "skull_only_mask".

    :type workflow: Nipype workflow object
    :param workflow: A Nipype workflow object which can already contain other
                     connected nodes; this function will insert the following
                     workflow into this one provided.
    :type resource_pool: dict
    :param resource_pool: A dictionary defining input files and pointers to
                          Nipype node outputs / workflow connections; the keys
                          are the resource names.
    :type config: dict
    :param config: A dictionary defining the configuration settings for the
                   workflow, such as directory paths or toggled options.
    :type name: str
    :param name: (default: "_") A string to append to the end of each node
                 name.
    :rtype: Nipype workflow object
    :return: The Nipype workflow originally provided, but with this function's
              sub-workflow connected into it.
    :rtype: dict
    :return: The resource pool originally provided, but updated (if
             applicable) with the newest outputs and connections.
    """

    import copy
    import nipype.pipeline.engine as pe
    import nipype.interfaces.utility as niu
    from nipype.interfaces.afni import preprocess

    from qap_workflows_utils import slice_head_mask
    from qap_utils import create_expr_string

    if 'allineate_linear_xfm' not in resource_pool.keys():

        from anatomical_preproc import afni_anatomical_linear_registration
        old_rp = copy.copy(resource_pool)
        workflow, resource_pool = \
            afni_anatomical_linear_registration(workflow, resource_pool,
                                                    config, name)

        if resource_pool == old_rp:
            return workflow, resource_pool

    if 'anatomical_reorient' not in resource_pool.keys():

        from anatomical_preproc import anatomical_reorient_workflow
        old_rp = copy.copy(resource_pool)
        workflow, resource_pool = \
            anatomical_reorient_workflow(workflow, resource_pool, config, name)

        if resource_pool == old_rp:
            return workflow, resource_pool

    # find the clipping level for thresholding the head mask
    clip_level = pe.Node(interface=preprocess.ClipLevel(),
                         name='qap_headmask_clip_level%s' % name)

    # create the expression string for Calc in mask_skull node
    create_expr_string = pe.Node(niu.Function(
        input_names=['clip_level_value'],
        output_names=['expr_string'], function=create_expr_string),
        name='qap_headmask_create_expr_string%s' % name)

    workflow.connect(clip_level, 'clip_val',
                         create_expr_string, 'clip_level_value')

    # let's create a binary mask of the skull image with that threshold
    try:
        mask_skull = pe.Node(interface=preprocess.Calc(),
                             name='qap_headmask_mask_skull%s' % name)
    except AttributeError:
        from nipype.interfaces.afni import utils as afni_utils
        mask_skull = pe.Node(interface=afni_utils.Calc(),
                             name='qap_headmask_mask_skull%s' % name)

    mask_skull.inputs.outputtype = "NIFTI_GZ"

    workflow.connect(create_expr_string, 'expr_string', mask_skull, 'expr')

    try:
        dilate_erode = pe.Node(interface=preprocess.MaskTool(),
                               name='qap_headmask_mask_tool%s' % name)
    except AttributeError:
        dilate_erode = pe.Node(interface=afni_utils.MaskTool(),
                               name='qap_headmask_mask_tool%s' % name)

    dilate_erode.inputs.dilate_inputs = "6 -6"
    dilate_erode.inputs.outputtype = "NIFTI_GZ"

    workflow.connect(mask_skull, 'out_file', dilate_erode, 'in_file')

    slice_head_mask = pe.Node(niu.Function(
        input_names=['infile', 'transform', 'standard'],
        output_names=['outfile_path'], function=slice_head_mask),
        name='qap_headmask_slice_head_mask%s' % name)

    try:
        combine_masks = pe.Node(interface=preprocess.Calc(),
                                name='qap_headmask_combine_masks%s' % name)
    except AttributeError:
        combine_masks = pe.Node(interface=afni_utils.Calc(),
                                name='qap_headmask_combine_masks%s' % name)

    combine_masks.inputs.expr = "(a+b)-(a*b)"
    combine_masks.inputs.outputtype = "NIFTI_GZ"

    # subtract the slice mask from the original head mask to create a
    # skull-only mask for FG calculations
    try:
        subtract_mask = pe.Node(interface=preprocess.Calc(),
                                name='qap_headmask_subtract_masks%s' % name)
    except AttributeError:
        subtract_mask = pe.Node(interface=afni_utils.Calc(),
                                name='qap_headmask_subtract_masks%s' % name)

    subtract_mask.inputs.expr = "a-b"
    subtract_mask.inputs.outputtype = "NIFTI_GZ"

    if len(resource_pool['anatomical_reorient']) == 2:
        node, out_file = resource_pool['anatomical_reorient']
        workflow.connect([
            (node, clip_level,      [(out_file, 'in_file')]),
            (node, mask_skull,      [(out_file, 'in_file_a')]),
            (node, slice_head_mask, [(out_file, 'infile')])
        ])
    else:
        clip_level.inputs.in_file = resource_pool['anatomical_reorient']
        mask_skull.inputs.in_file_a = resource_pool['anatomical_reorient']
        slice_head_mask.inputs.infile = resource_pool['anatomical_reorient']

    if len(resource_pool['allineate_linear_xfm']) == 2:
        node, out_file = resource_pool['allineate_linear_xfm']
        workflow.connect(node, out_file, slice_head_mask, 'transform')
    else:
        slice_head_mask.inputs.transform = \
            resource_pool['allineate_linear_xfm']

    workflow.connect([
        (dilate_erode, combine_masks, [('out_file', 'in_file_a')]),
        (slice_head_mask, combine_masks, [('outfile_path', 'in_file_b')])
    ])

    workflow.connect(dilate_erode, 'out_file', subtract_mask, 'in_file_a')
    workflow.connect(slice_head_mask, 'outfile_path', \
                         subtract_mask, 'in_file_b')

    resource_pool['qap_head_mask'] = (combine_masks, 'out_file')
    resource_pool['whole_head_mask'] = (dilate_erode, 'out_file')
    resource_pool['skull_only_mask'] = (subtract_mask, 'out_file')

    return workflow, resource_pool


def run_qap_mask(anatomical_reorient, allineate_out_xfm,
                 out_dir=None, run=True):
    """Run the qap_mask_workflow workflow with the provided inputs.

    :type anatomical_reorient: str
    :param anatomical_reorient: Filepath to the deobliqued, reoriented
                                anatomical scan.
    :type allineate_out_xfm: str
    :param allineate_out_xfm: Filepath to the linear anatomical-to-template
                              registration transform matrix from AFNI's
                              3dAllineate.
    :type out_dir: str
    :param out_dir: (default: None) The output directory to write the results
                    to; if left as None, will write to the current directory.
    :type run: bool
    :param run: (default: True) Will run the workflow; if set to False, will
                connect the Nipype workflow and return the workflow object
                instead.
    :rtype: str
    :return: (if run=True) The filepath of the generated anatomical_reorient
             file.
    :rtype: Nipype workflow object
    :return: (if run=False) The connected Nipype workflow object.
    :rtype: str
    :return: (if run=False) The base directory of the workflow if it were to
             be run.
    """

    import os
    import glob

    import nipype.interfaces.io as nio
    import nipype.pipeline.engine as pe

    output = 'qap_head_mask'

    workflow = pe.Workflow(name='%s_workflow' % output)

    if not out_dir:
        out_dir = os.getcwd()

    workflow_dir = os.path.join(out_dir, "workflow_output", output)
    workflow.base_dir = workflow_dir

    resource_pool = {}
    config = {}
    num_cores_per_subject = 1

    resource_pool['anatomical_reorient'] = anatomical_reorient
    resource_pool['allineate_linear_xfm'] = allineate_out_xfm

    workflow, resource_pool = \
        qap_mask_workflow(workflow, resource_pool, config)

    ds = pe.Node(nio.DataSink(), name='datasink_%s' % output)
    ds.inputs.base_directory = workflow_dir

    node, out_file = resource_pool[output]
    workflow.connect(node, out_file, ds, output)

    node, out_file = resource_pool["skull_only_mask"]
    workflow.connect(node, out_file, ds, "skull_only_mask")

    if run:
        workflow.run(
            plugin='MultiProc', plugin_args={'n_procs': num_cores_per_subject})
        outpath = glob.glob(os.path.join(workflow_dir, output, '*'))[0]
        return outpath

    else:
        return workflow, workflow.base_dir


def qap_gather_header_info(workflow, resource_pool, config, name="_",
                           data_type="anatomical"):
    """Build and run a Nipype workflow to extract the NIFTI header information
    from an input file and insert it into a dictionary.

    - If any resources/outputs required by this workflow are not in the
      resource pool, this workflow will call pre-requisite workflow builder
      functions to further populate the pipeline with workflows which will
      calculate/generate these necessary pre-requisites.

    Expected Resources in Resource Pool
      - anatomical_scan: (optional) The raw anatomical scan.
      - functional_scan: (optional) The raw functional scan.

    New Resources Added to Resource Pool
      - anatomical_header_info: (if anatomical scan provided) Dictionary of
                                NIFTI file's header information.
      - functional_header_info: (if functional scan provided) Dictionary of
                                NIFTI file's header information.

    Workflow Steps
      1. create_header_dict_entry function node to generate the header info
         dictionary.
      2. write_json function node to write the information to the output JSON
         file (or update an already existing output JSON file).

    :type workflow: Nipype workflow object
    :param workflow: A Nipype workflow object which can already contain other
                     connected nodes; this function will insert the following
                     workflow into this one provided.
    :type resource_pool: dict
    :param resource_pool: A dictionary defining input files and pointers to
                          Nipype node outputs / workflow connections; the keys
                          are the resource names.
    :type config: dict
    :param config: A dictionary defining the configuration settings for the
                   workflow, such as directory paths or toggled options.
    :type name: str
    :param name: (default: "_") A string to append to the end of each node
                 name.
    :rtype: Nipype workflow object
    :return: The Nipype workflow originally provided, but with this function's
              sub-workflow connected into it.
    :rtype: dict
    :return: The resource pool originally provided, but updated (if
             applicable) with the newest outputs and connections.
    """

    import os
    import nipype.pipeline.engine as pe
    import nipype.interfaces.utility as niu
    from qap_workflows_utils import create_header_dict_entry
    from qap_utils import write_json

    gather_header = pe.Node(niu.Function(
                             input_names=['in_file', 'subject', 'session',
                                          'scan', 'type'],
                             output_names=['qap_dict'],
                             function=create_header_dict_entry),
                             name="gather_header_info%s" % name)
    gather_header.inputs.subject = config["subject_id"]
    gather_header.inputs.session = config["session_id"]
    gather_header.inputs.scan = config["scan_id"]

    if data_type == "anatomical":
        if "anatomical_scan" in resource_pool.keys():
            gather_header.inputs.in_file = resource_pool["anatomical_scan"]
            gather_header.inputs.type = data_type
    elif data_type == "functional":
        if "functional_scan" in resource_pool.keys():
            gather_header.inputs.in_file = resource_pool["functional_scan"]
            gather_header.inputs.type = data_type

    out_dir = os.path.join(config['output_directory'], config["run_name"],
                           config["subject_id"], config["session_id"],
                           config["scan_id"])
    out_json = os.path.join(out_dir, "qap_%s.json" % data_type)

    header_to_json = pe.Node(niu.Function(
                                 input_names=["output_dict",
                                              "json_file"],
                                 output_names=["json_file"],
                                 function=write_json),
                             name="qap_header_to_json%s" % name)
    header_to_json.inputs.json_file = out_json

    workflow.connect(gather_header, 'qap_dict', header_to_json, 'output_dict')
    resource_pool['%s_header_info' % data_type] = out_json

    return workflow, resource_pool


def qap_anatomical_spatial_workflow(workflow, resource_pool, config, name="_",
                                    report=False):
    """Build and run a Nipype workflow to calculate the QAP anatomical spatial
    quality measures.

    - If any resources/outputs required by this workflow are not in the
      resource pool, this workflow will call pre-requisite workflow builder
      functions to further populate the pipeline with workflows which will
      calculate/generate these necessary pre-requisites.

    Expected Resources in Resource Pool
      - anatomical_reorient: The deobliqued, reoriented anatomical scan.
      - qap_head_mask: A binary mask of the head and the region in front of
                       the mouth and below the nose.
      - anatomical_gm_mask: The binary tissue segmentation map for gray
                            matter.
      - anatomical_wm_mask: The binary tissue segmentation map for white
                            matter.
      - anatomical_csf_mask: The binary tissue segmentation map for CSF.

    New Resources Added to Resource Pool
      - qap_anatomical_spatial: The path to the output JSON file containing
                                the participant's QAP measure values.
      - anat_spat_csv: The path to the CSV file containing the QAP measure
                       values.
      - qap_mosaic: (if enabled) The path to the mosaic QC report file.

    Workflow Steps:
      1. qap_anatomical_spatial function node to calculate the QAP measures.
      2. PlotMosaic() node (if enabled) to generate QC mosaic.
      3. qap_anatomical_spatial_to_json function node to write/update numbers
         to the output JSON file.

    :type workflow: Nipype workflow object
    :param workflow: A Nipype workflow object which can already contain other
                     connected nodes; this function will insert the following
                     workflow into this one provided.
    :type resource_pool: dict
    :param resource_pool: A dictionary defining input files and pointers to
                          Nipype node outputs / workflow connections; the keys
                          are the resource names.
    :type config: dict
    :param config: A dictionary defining the configuration settings for the
                   workflow, such as directory paths or toggled options.
    :type name: str
    :param name: (default: "_") A string to append to the end of each node
                 name.
    :rtype: Nipype workflow object
    :return: The Nipype workflow originally provided, but with this function's
              sub-workflow connected into it.
    :rtype: dict
    :return: The resource pool originally provided, but updated (if
             applicable) with the newest outputs and connections.
    """

    import os
    import copy
    import nipype.pipeline.engine as pe
    import nipype.interfaces.utility as niu
    from qap_workflows_utils import qap_anatomical_spatial
    from qap.viz.interfaces import PlotMosaic
    from qap_utils import check_config_settings, write_json

    check_config_settings(config, "template_head_for_anat")

    if "exclude_zeros" not in config.keys():
        config["exclude_zeros"] = False

    if 'qap_head_mask' not in resource_pool.keys():

        from qap_workflows import qap_mask_workflow
        old_rp = copy.copy(resource_pool)
        workflow, resource_pool = \
            qap_mask_workflow(workflow, resource_pool, config, name)

        if resource_pool == old_rp:
            return workflow, resource_pool

    if ('anatomical_gm_mask' not in resource_pool.keys()) or \
            ('anatomical_wm_mask' not in resource_pool.keys()) or \
            ('anatomical_csf_mask' not in resource_pool.keys()):

        from anatomical_preproc import afni_segmentation_workflow
        old_rp = copy.copy(resource_pool)
        workflow, new_resource_pool = \
            afni_segmentation_workflow(workflow, resource_pool, config, name)

        if resource_pool == old_rp:
            return workflow, resource_pool

    if 'anatomical_reorient' not in resource_pool.keys():

        from anatomical_preproc import anatomical_reorient_workflow
        old_rp = copy.copy(resource_pool)
        workflow, new_resource_pool = \
            anatomical_reorient_workflow(workflow, resource_pool, config, name)

        if resource_pool == old_rp:
            return workflow, resource_pool

    spatial = pe.Node(niu.Function(
        input_names=['anatomical_reorient', 'qap_head_mask_path',
                     'whole_head_mask_path', 'skull_mask_path',
                     'anatomical_gm_mask', 'anatomical_wm_mask',
                     'anatomical_csf_mask', 'subject_id', 'session_id',
                     'scan_id', 'site_name', 'exclude_zeroes',
                     'starter'],
        output_names=['qc'], function=qap_anatomical_spatial),
        name='qap_anatomical_spatial%s' % name)

    # Subject infos
    spatial.inputs.subject_id = config['subject_id']
    spatial.inputs.session_id = config['session_id']
    spatial.inputs.scan_id = config['scan_id']
    spatial.inputs.exclude_zeroes = config['exclude_zeros']

    node, out_file = resource_pool['starter']
    workflow.connect(node, out_file, spatial, 'starter')

    if 'site_name' in resource_pool.keys():
        spatial.inputs.site_name = resource_pool['site_name']

    if len(resource_pool['anatomical_reorient']) == 2:
        node, out_file = resource_pool['anatomical_reorient']
        workflow.connect(node, out_file, spatial, 'anatomical_reorient')
    else:
        spatial.inputs.anatomical_reorient = \
            resource_pool['anatomical_reorient']

    if len(resource_pool['qap_head_mask']) == 2:
        node, out_file = resource_pool['qap_head_mask']
        workflow.connect(node, out_file, spatial, 'qap_head_mask_path')
    else:
        spatial.inputs.qap_head_mask_path = resource_pool['qap_head_mask']

    if len(resource_pool['whole_head_mask']) == 2:
        node, out_file = resource_pool['whole_head_mask']
        workflow.connect(node, out_file, spatial, 'whole_head_mask_path')
    else:
        spatial.inputs.whole_head_mask_path = resource_pool['whole_head_mask']

    if len(resource_pool['skull_only_mask']) == 2:
        node, out_file = resource_pool['skull_only_mask']
        workflow.connect(node, out_file, spatial, 'skull_mask_path')
    else:
        spatial.inputs.skull_mask_path = resource_pool['skull_only_mask']

    if len(resource_pool['anatomical_gm_mask']) == 2:
        node, out_file = resource_pool['anatomical_gm_mask']
        workflow.connect(node, out_file, spatial, 'anatomical_gm_mask')
    else:
        spatial.inputs.anatomical_gm_mask = \
            resource_pool['anatomical_gm_mask']

    if len(resource_pool['anatomical_wm_mask']) == 2:
        node, out_file = resource_pool['anatomical_wm_mask']
        workflow.connect(node, out_file, spatial, 'anatomical_wm_mask')
    else:
        spatial.inputs.anatomical_wm_mask = \
            resource_pool['anatomical_wm_mask']

    if len(resource_pool['anatomical_csf_mask']) == 2:
        node, out_file = resource_pool['anatomical_csf_mask']
        workflow.connect(node, out_file, spatial, 'anatomical_csf_mask')
    else:
        spatial.inputs.anatomical_csf_mask = \
            resource_pool['anatomical_csf_mask']

    if config.get('write_report', False):
        plot = pe.Node(PlotMosaic(), name='plot_mosaic%s' % name)
        plot.inputs.subject = config['subject_id']


        metadata = [config['session_id'], config['scan_id']]
        if 'site_name' in config.keys():
            metadata.append(config['site_name'])

        plot.inputs.metadata = metadata
        plot.inputs.title = 'Anatomical reoriented'

        if len(resource_pool['anatomical_reorient']) == 2:
            node, out_file = resource_pool['anatomical_reorient']
            workflow.connect(node, out_file, plot, 'in_file')
        else:
            plot.inputs.in_file = resource_pool['anatomical_reorient']

        resource_pool['mean_epi_mosaic'] = (plot, 'out_file')
        resource_pool['qap_mosaic'] = (plot, 'out_file')

<<<<<<< HEAD
    out_dir = os.path.join(config['output_directory'], config["run_name"],
                           "qap")
    out_json = os.path.join(out_dir, "%s_%s_%s_qap-anatomical.json"
=======
    out_dir = os.path.join(config['output_directory'], config["run_name"], 
                      config["subject_id"], config["session_id"], "QA")
    out_json = os.path.join(out_dir, "%s_%s_%s_qap_anatomical.json"
>>>>>>> db360e62
                       % (config["subject_id"], config["session_id"],
                          config["scan_id"]))

    spatial_to_json = pe.Node(niu.Function(
                                  input_names=["output_dict",
                                               "json_file"],
                                  output_names=["json_file"],
                                  function=write_json),
                              name="qap_anatomical_spatial_to_json%s" % name)
    spatial_to_json.inputs.json_file = out_json

    workflow.connect(spatial, 'qc', spatial_to_json, 'output_dict')
    resource_pool['qap-anatomical-spatial'] = out_json

    return workflow, resource_pool


def run_only_qap_anatomical_spatial(
        anatomical_reorient, qap_head_mask, anatomical_csf_mask,
        anatomical_gm_mask, anatomical_wm_mask, partic_id, session_id=None,
        scan_id=None, site_name=None, out_dir=None, run=True):
    """Run the qap_anatomical_spatial workflow with the provided inputs.

    :type anatomical_reorient: str
    :param anatomical_reorient: Filepath to the deobliqued, reoriented
                                anatomical scan.
    :type qap_head_mask: str
    :param qap_head_mask: Filepath to the QAP binary head mask.
    :type anatomical_csf_mask: str
    :param anatomical_csf_mask: Filepath to the binary mask of the CSF
                                anatomical tissue segmentation map.
    :type anatomical_gm_mask: str
    :param anatomical_gm_mask: Filepath to the binary mask of the gray matter
                               anatomical tissue segmentation map.
    :type anatomical_wm_mask: str
    :param anatomical_wm_mask: Filepath to the binary mask of the white
                               matter anatomical tissue segmentation map.
    :type partic_id: str
    :param partic_id: The participant ID.
    :type session_id: str
    :param session_id: (default: None) The session name/ID.
    :type scan_id: str
    :param scan_id: (default: None) the scan name/ID.
    :type site_name: str
    :param site_name: (default: None) The site name/ID.
    :type out_dir: str
    :param out_dir: (default: None) The output directory to write the results
                    to; if left as None, will write to the current directory.
    :type run: bool
    :param run: (default: True) Will run the workflow; if set to False, will
                connect the Nipype workflow and return the workflow object
                instead.
    :rtype: str
    :return: (if run=True) The filepath of the generated anatomical_reorient
             file.
    :rtype: Nipype workflow object
    :return: (if run=False) The connected Nipype workflow object.
    :rtype: str
    :return: (if run=False) The base directory of the workflow if it were to
             be run.
    """

    import os
    import glob
    import nipype.interfaces.io as nio
    import nipype.pipeline.engine as pe

    output = 'qap_anatomical_spatial'
    workflow = pe.Workflow(name='%s_workflow' % output)

    if not out_dir:
        out_dir = os.getcwd()

    workflow_dir = os.path.join(out_dir, "workflow_output", output)
    workflow.base_dir = workflow_dir

    num_cores_per_subject = 1
    resource_pool = {
        'anatomical_reorient': anatomical_reorient,
        'qap_head_mask': qap_head_mask,
        'anatomical_csf_mask': anatomical_csf_mask,
        'anatomical_gm_mask': anatomical_gm_mask,
        'anatomical_wm_mask': anatomical_wm_mask
    }

    config = {
        'subject_id': partic_id,
        'session_id': session_id,
        'scan_id': scan_id
    }

    if site_name:
        config['site_name'] = site_name

    workflow, resource_pool = \
        qap_anatomical_spatial_workflow(workflow, resource_pool, config)

    ds = pe.Node(nio.DataSink(), name='datasink_%s' % output)
    ds.inputs.base_directory = workflow_dir
    ds.inputs.output = resource_pool[output]

    if run:
        workflow.run(
            plugin='MultiProc', plugin_args={'n_procs': num_cores_per_subject})
        outpath = glob.glob(os.path.join(workflow_dir, output, '*'))[0]
        return outpath
    else:
        return workflow, workflow.base_dir


def run_everything_qap_anatomical_spatial(
        anatomical_scan, template_head, partic_id, session_id=None,
        scan_id=None, site_name=None, out_dir=None, run=True):
    """Run the entire QAP pipeline for anatomical spatial measures with the 
    provided inputs.

    :type anatomical_scan: str
    :param anatomical_scan: The filepath to the NIFTI image of the raw
                            anatomical scan.
    :type template_head: str
    :param template_head: The filepath to the NIFTI image of the anatomical
                          template image (with skull).
    :type partic_id: str
    :param partic_id: The participant ID.
    :type session_id: str
    :param session_id: (default: None) The session name/ID.
    :type scan_id: str
    :param scan_id: (default: None) the scan name/ID.
    :type site_name: str
    :param site_name: (default: None) The site name/ID.
    :type out_dir: str
    :param out_dir: (default: None) The output directory to write the results
                    to; if left as None, will write to the current directory.
    :type run: bool
    :param run: (default: True) Will run the workflow; if set to False, will
                connect the Nipype workflow and return the workflow object
                instead.
    :rtype: str
    :return: (if run=True) The filepath of the generated anatomical_reorient
             file.
    :rtype: Nipype workflow object
    :return: (if run=False) The connected Nipype workflow object.
    :rtype: str
    :return: (if run=False) The base directory of the workflow if it were to
             be run.
    """

    import os
    import glob
    import nipype.interfaces.io as nio
    import nipype.interfaces.utility as niu
    import nipype.pipeline.engine as pe

    from qap import cli

    output = 'qap_anatomical_spatial'
    workflow = pe.Workflow(name='%s_workflow' % output)

    if not out_dir:
        out_dir = os.getcwd()

    if site_name:
        workflow_dir = os.path.join(out_dir, "workflow_output", output, \
            site_name, partic_id)
    else:
        workflow_dir = os.path.join(out_dir, "workflow_output", output, \
            partic_id)

    if session_id:
        workflow_dir = os.path.join(workflow_dir, session_id)

    if scan_id:
        workflow_dir = os.path.join(workflow_dir, scan_id)

    workflow.base_dir = workflow_dir

    num_cores_per_subject = 1
    resource_pool = {
        'anatomical_scan': anatomical_scan
    }

    config = {
        'subject_id': partic_id,
        'session_id': session_id,
        'scan_id': scan_id,
        'output_directory': workflow_dir,
        'template_head_for_anat': template_head
    }

    if site_name:
        config['site_name'] = site_name

    # create the one node all participants will start from
    starter_node = pe.Node(niu.Function(input_names=['starter'],
                                        output_names=['starter'],
                                        function=cli.starter_node_func),
                           name='starter_node')

    # set a dummy variable
    starter_node.inputs.starter = ""

    resource_pool["starter"] = (starter_node, 'starter')

    workflow, resource_pool = \
        qap_anatomical_spatial_workflow(workflow, resource_pool, config)

    ds = pe.Node(nio.DataSink(), name='datasink_%s' % output)
    ds.inputs.base_directory = workflow_dir
    ds.inputs.output = resource_pool[output]

    if run:
        workflow.run(
            plugin='MultiProc', plugin_args={'n_procs': num_cores_per_subject})
        outpath = glob.glob(os.path.join(workflow_dir, output, '*'))[0]
        return outpath

    else:
        return workflow, workflow.base_dir


def qap_functional_spatial_workflow(workflow, resource_pool, config, name="_"):
    """Build and run a Nipype workflow to calculate the QAP functional spatial
    quality measures.

    - If any resources/outputs required by this workflow are not in the
      resource pool, this workflow will call pre-requisite workflow builder
      functions to further populate the pipeline with workflows which will
      calculate/generate these necessary pre-requisites.

    Expected Resources in Resource Pool
      - mean_functional: The one-volume averaged functional timeseries image.
      - functional_brain_mask: A binary mask of the brain in the functional
                               image.

    New Resources Added to Resource Pool
      - qap_functional_spatial: The path to the output JSON file containing
                                the participant's QAP measure values.
      - func_spat_csv: The path to the CSV file containing the QAP measure
                       values.
      - qap_mosaic: (if enabled) The path to the mosaic QC report file.

    Workflow Steps
      1. qap_functional_spatial function node to calculate the QAP measures.
      2. PlotMosaic() node (if enabled) to generate QC mosaic.
      3. qap_functional_spatial_to_json function node to write/update numbers
         to the output JSON file.

    :type workflow: Nipype workflow object
    :param workflow: A Nipype workflow object which can already contain other
                     connected nodes; this function will insert the following
                     workflow into this one provided.
    :type resource_pool: dict
    :param resource_pool: A dictionary defining input files and pointers to
                          Nipype node outputs / workflow connections; the keys
                          are the resource names.
    :type config: dict
    :param config: A dictionary defining the configuration settings for the
                   workflow, such as directory paths or toggled options.
    :type name: str
    :param name: (default: "_") A string to append to the end of each node
                 name.
    :rtype: Nipype workflow object
    :return: The Nipype workflow originally provided, but with this function's
              sub-workflow connected into it.
    :rtype: dict
    :return: The resource pool originally provided, but updated (if
             applicable) with the newest outputs and connections.
    """

    import os
    import copy
    import nipype.pipeline.engine as pe
    import nipype.interfaces.utility as niu
    from qap_workflows_utils import qap_functional_spatial
    from qap_utils import write_json
    from qap.viz.interfaces import PlotMosaic

    if 'mean_functional' not in resource_pool.keys():
        from functional_preproc import mean_functional_workflow
        old_rp = copy.copy(resource_pool)
        workflow, resource_pool = \
            mean_functional_workflow(workflow, resource_pool, config, name)
        if resource_pool == old_rp:
            return workflow, resource_pool

    if 'functional_brain_mask' not in resource_pool.keys():
        from functional_preproc import functional_brain_mask_workflow
        old_rp = copy.copy(resource_pool)
        workflow, resource_pool = \
            functional_brain_mask_workflow(workflow, resource_pool, config, name)
        if resource_pool == old_rp:
            return workflow, resource_pool

    spatial_epi = pe.Node(niu.Function(
        input_names=['mean_epi', 'func_brain_mask', 'direction', 'subject_id',
                     'session_id', 'scan_id', 'site_name', 'starter'],
        output_names=['qc'], function=qap_functional_spatial),
        name='qap_functional_spatial%s' % name)

    # Subject infos
    if 'ghost_direction' not in config.keys():
        config['ghost_direction'] = 'y'

    spatial_epi.inputs.direction = config['ghost_direction']
    spatial_epi.inputs.subject_id = config['subject_id']
    spatial_epi.inputs.session_id = config['session_id']
    spatial_epi.inputs.scan_id = config['scan_id']

    if 'site_name' in config.keys():
        spatial_epi.inputs.site_name = config['site_name']

    if len(resource_pool['mean_functional']) == 2:
        node, out_file = resource_pool['mean_functional']
        workflow.connect(node, out_file, spatial_epi, 'mean_epi')
    else:
        spatial_epi.inputs.mean_epi = resource_pool['mean_functional']

    if len(resource_pool['functional_brain_mask']) == 2:
        node, out_file = resource_pool['functional_brain_mask']
        workflow.connect(node, out_file, spatial_epi, 'func_brain_mask')
    else:
        spatial_epi.inputs.func_brain_mask = \
            resource_pool['functional_brain_mask']

    if config.get('write_report', False):
        plot = pe.Node(PlotMosaic(), name='plot_mosaic%s' % name)
        plot.inputs.subject = config['subject_id']

        metadata = [config['session_id'], config['scan_id']]
        if 'site_name' in config.keys():
            metadata.append(config['site_name'])

        plot.inputs.metadata = metadata
        plot.inputs.title = 'Mean EPI'

        if len(resource_pool['mean_functional']) == 2:
            node, out_file = resource_pool['mean_functional']
            workflow.connect(node, out_file, plot, 'in_file')
        else:
            plot.inputs.in_file = resource_pool['mean_functional']

        resource_pool['qap_mosaic'] = (plot, 'out_file')

    out_dir = os.path.join(config['output_directory'], config["run_name"], 
<<<<<<< HEAD
                           "qap")
    out_json = os.path.join(out_dir, "%s_%s_%s_qap-functional.json"
=======
                      config["subject_id"], config["session_id"], "QA")
    out_json = os.path.join(out_dir, "%s_%s_%s_qap_functional.json"
>>>>>>> db360e62
                       % (config["subject_id"], config["session_id"],
                          config["scan_id"]))

    spatial_epi_to_json = pe.Node(niu.Function(
                                  input_names=["output_dict",
                                               "json_file"],
                                  output_names=["json_file"],
                                  function=write_json),
                              name="qap_functional_spatial_to_json%s" % name)
    spatial_epi_to_json.inputs.json_file = out_json

    workflow.connect(spatial_epi, 'qc', spatial_epi_to_json, 'output_dict')

    resource_pool['qap_functional_spatial'] = out_json

    return workflow, resource_pool


def run_only_qap_functional_spatial(
        mean_functional, functional_brain_mask, partic_id, session_id,
        scan_id, site_name=None, ghost_direction=None, out_dir=None,
        run=True):
    """Run the 'qap_functional_spatial' workflow with the provided inputs.

    :type mean_functional: str
    :param mean_functional: Filepath to the one-volume average of the
                            functional timeseries.
    :type functional_brain_mask: str
    :param functional_brain_mask: Filepath to the binary functional brain
                                  mask.
    :type partic_id: str
    :param partic_id: The participant ID.
    :type session_id: str
    :param session_id: (default: None) The session name/ID.
    :type scan_id: str
    :param scan_id: (default: None) the scan name/ID.
    :type site_name: str
    :param site_name: (default: None) The site name/ID.
    :type out_dir: str
    :param out_dir: (default: None) The output directory to write the results
                    to; if left as None, will write to the current directory.
    :type run: bool
    :param run: (default: True) Will run the workflow; if set to False, will
                connect the Nipype workflow and return the workflow object
                instead.
    :rtype: str
    :return: (if run=True) The filepath of the generated anatomical_reorient
             file.
    :rtype: Nipype workflow object
    :return: (if run=False) The connected Nipype workflow object.
    :rtype: str
    :return: (if run=False) The base directory of the workflow if it were to
             be run.
    """

    import os
    import glob
    import nipype.interfaces.io as nio
    import nipype.pipeline.engine as pe

    output = 'qap_functional_spatial'
    workflow = pe.Workflow(name='%s_workflow' % output)

    if not out_dir:
        out_dir = os.getcwd()

    workflow_dir = os.path.join(out_dir, "workflow_output", output)
    workflow.base_dir = workflow_dir

    resource_pool = {}
    config = {}
    num_cores_per_subject = 1

    resource_pool['mean_functional'] = mean_functional
    resource_pool['functional_brain_mask'] = functional_brain_mask

    config['subject_id'] = partic_id
    config['session_id'] = session_id
    config['scan_id'] = scan_id

    if site_name:
        config['site_name'] = site_name

    if ghost_direction:
        config['ghost_direction'] = ghost_direction

    workflow, resource_pool = \
        qap_functional_spatial_workflow(workflow, resource_pool, config)

    ds = pe.Node(nio.DataSink(), name='datasink_%s' % output)
    ds.inputs.base_directory = workflow_dir
    ds.inputs.output = resource_pool[output]

    if run:
        workflow.run(
            plugin='MultiProc', plugin_args={'n_procs': num_cores_per_subject})
        outpath = glob.glob(os.path.join(workflow_dir, output, '*'))[0]
        return outpath

    else:
        return workflow, workflow.base_dir


def run_everything_qap_functional_spatial(
        functional_scan, partic_id, session_id=None, scan_id=None,
        site_name=None, out_dir=None, run=True):
    """Run the entire QAP functional spatial pipeline with the provided 
    inputs.

    :type functional_scan: str
    :param functional_scan: Filepath to the 4D functional timeseries.
    :type partic_id: str
    :param partic_id: The participant ID.
    :type session_id: str
    :param session_id: (default: None) The session name/ID.
    :type scan_id: str
    :param scan_id: (default: None) the scan name/ID.
    :type site_name: str
    :param site_name: (default: None) The site name/ID.
    :type out_dir: str
    :param out_dir: (default: None) The output directory to write the results
                    to; if left as None, will write to the current directory.
    :type run: bool
    :param run: (default: True) Will run the workflow; if set to False, will
                connect the Nipype workflow and return the workflow object
                instead.
    :rtype: str
    :return: (if run=True) The filepath of the generated anatomical_reorient
             file.
    :rtype: Nipype workflow object
    :return: (if run=False) The connected Nipype workflow object.
    :rtype: str
    :return: (if run=False) The base directory of the workflow if it were to
             be run.
    """

    import os
    import glob
    import nipype.interfaces.io as nio
    import nipype.interfaces.utility as niu
    import nipype.pipeline.engine as pe

    from qap import cli

    output = 'qap_functional_spatial'
    workflow = pe.Workflow(name='%s_workflow' % output)

    if not out_dir:
        out_dir = os.getcwd()

    if site_name != None:
        workflow_dir = os.path.join(out_dir, "workflow_output", output, \
            site_name, partic_id)
    else:
        workflow_dir = os.path.join(out_dir, "workflow_output", output, \
            partic_id)

    if session_id != None:
        workflow_dir = os.path.join(workflow_dir, session_id)

    if scan_id != None:
        workflow_dir = os.path.join(workflow_dir, scan_id)

    workflow.base_dir = workflow_dir

    num_cores_per_subject = 1
    resource_pool = {
        'functional_scan': functional_scan
    }

    config = {
        'subject_id': partic_id,
        'session_id': session_id,
        'scan_id': scan_id,
        'output_directory': workflow_dir
    }

    if site_name:
        config['site_name'] = site_name

    # create the one node all participants will start from
    starter_node = pe.Node(niu.Function(input_names=['starter'],
                                        output_names=['starter'],
                                        function=cli.starter_node_func),
                           name='starter_node')

    # set a dummy variable
    starter_node.inputs.starter = ""

    resource_pool["starter"] = (starter_node, 'starter')

    workflow, resource_pool = \
        qap_functional_spatial_workflow(workflow, resource_pool, config)

    ds = pe.Node(nio.DataSink(), name='datasink_%s' % output)
    ds.inputs.base_directory = workflow_dir
    ds.inputs.output = resource_pool[output]

    if run:
        workflow.run(
            plugin='MultiProc', plugin_args={'n_procs': num_cores_per_subject})
        outpath = glob.glob(os.path.join(workflow_dir, output, '*'))[0]
        return outpath
    else:
        return workflow, workflow.base_dir


def qap_functional_temporal_workflow(workflow, resource_pool, config, name="_"):
    """Build and run a Nipype workflow to calculate the QAP functional 
    temporal quality measures.

    - If any resources/outputs required by this workflow are not in the
      resource pool, this workflow will call pre-requisite workflow builder
      functions to further populate the pipeline with workflows which will
      calculate/generate these necessary pre-requisites.

    Expected Resources in Resource Pool
      - func_reorient: The deobliqued, reoriented 4D functional timeseries.
      - functional_brain_mask: A binary mask of the brain in the functional
                               image.
      - inverted_functional_brain_mask: A binary mask of the inversion of the
                                        functional brain mask.
      - coordinate_transformation: The matrix transformation from AFNI's
                                   3dvolreg (--1Dmatrix_save option).
      - mcflirt_rel_rms: (if no coordinate_transformation) The matrix
                         transformation from FSL's Mcflirt.

    New Resources Added to Resource Pool
      - qap_functional_temporal: The path to the output JSON file containing
                                 the participant's QAP measure values.
      - func_temp_csv: The path to the CSV file containing the QAP measure
                       values.
      - qap_mosaic: (if enabled) The path to the mosaic QC report file.

    Workflow Steps
      1. fd_jenkinson function node to calculate RMSD.
      2. qap_functional_temporal function node to calculate the QAP measures.
      3. PlotMosaic() node (if enabled) to generate QC mosaic.
      4. qap_functional_temporal_to_json function node to write/update numbers
         to the output JSON file.

    :type workflow: Nipype workflow object
    :param workflow: A Nipype workflow object which can already contain other
                     connected nodes; this function will insert the following
                     workflow into this one provided.
    :type resource_pool: dict
    :param resource_pool: A dictionary defining input files and pointers to
                          Nipype node outputs / workflow connections; the keys
                          are the resource names.
    :type config: dict
    :param config: A dictionary defining the configuration settings for the
                   workflow, such as directory paths or toggled options.
    :type name: str
    :param name: (default: "_") A string to append to the end of each node
                 name.
    :rtype: Nipype workflow object
    :return: The Nipype workflow originally provided, but with this function's
              sub-workflow connected into it.
    :rtype: dict
    :return: The resource pool originally provided, but updated (if
             applicable) with the newest outputs and connections.
    """

    import os
    import copy
    import nipype.pipeline.engine as pe
    import nipype.interfaces.utility as niu

    from qap_workflows_utils import qap_functional_temporal, global_signal_time_series
    from qap_utils import write_json
    from temporal_qc import fd_jenkinson
    from qap.viz.interfaces import PlotMosaic, PlotFD

    def _getfirst(inlist):
        if isinstance(inlist, list):
            return inlist[0]
        return inlist

    # ensures functional_brain_mask is created as well
    if 'inverted_functional_brain_mask' not in resource_pool.keys():
        from functional_preproc import invert_functional_brain_mask_workflow
        old_rp = copy.copy(resource_pool)
        workflow, resource_pool = \
            invert_functional_brain_mask_workflow(workflow, resource_pool, config, name)
        if resource_pool == old_rp:
            return workflow, resource_pool

    if ('func_motion_correct' not in resource_pool.keys()) or \
        ('coordinate_transformation' not in resource_pool.keys() and
            'mcflirt_rel_rms' not in resource_pool.keys()):
        from functional_preproc import func_motion_correct_workflow
        old_rp = copy.copy(resource_pool)
        workflow, resource_pool = \
            func_motion_correct_workflow(workflow, resource_pool, config, name)
        if resource_pool == old_rp:
            return workflow, resource_pool

    if 'mean_functional' not in resource_pool.keys():
        from functional_preproc import mean_functional_workflow
        old_rp = copy.copy(resource_pool)
        workflow, resource_pool = \
            mean_functional_workflow(workflow, resource_pool, config, name)
        if resource_pool == old_rp:
            return workflow, resource_pool

    fd = pe.Node(niu.Function(
        input_names=['in_file'], output_names=['out_file'],
        function=fd_jenkinson), name='generate_FD_file%s' % name)

    if 'mcflirt_rel_rms' in resource_pool.keys():
        fd.inputs.in_file = resource_pool['mcflirt_rel_rms']
    else:
        if len(resource_pool['coordinate_transformation']) == 2:
            node, out_file = resource_pool['coordinate_transformation']
            workflow.connect(node, out_file, fd, 'in_file')
        else:
            fd.inputs.in_file = resource_pool['coordinate_transformation']

    temporal = pe.Node(niu.Function(
        input_names=['func_timeseries', 'func_mean', 'func_brain_mask',
                     'bg_func_brain_mask', 'fd_file', 'subject_id',
                     'session_id', 'scan_id', 'site_name', 'starter'],
        output_names=['qap', 'qa'],
        function=qap_functional_temporal),
        name='qap_functional_temporal%s' % name)
    temporal.inputs.subject_id = config['subject_id']
    temporal.inputs.session_id = config['session_id']
    temporal.inputs.scan_id = config['scan_id']
    workflow.connect(fd, 'out_file', temporal, 'fd_file')

    if 'site_name' in config.keys():
        temporal.inputs.site_name = config['site_name']

    gs_ts = pe.Node(niu.Function(input_names=["functional_file"], 
      output_names=["output"], function=global_signal_time_series), 
      name="global_signal_time_series%s" % name)

    # func reorient (timeseries) -> QAP func temp
    if len(resource_pool['func_reorient']) == 2:
        node, out_file = resource_pool['func_reorient']
        workflow.connect(node, out_file, temporal, 'func_timeseries')
        workflow.connect(node, out_file, gs_ts, 'functional_file')
    else:
        from qap_utils import check_input_resources
        check_input_resources(resource_pool, 'func_reorient')
        input_file = resource_pool['func_reorient']
        temporal.inputs.func_timeseries = input_file
        gs_ts.inputs.functional_file = input_file

    # func mean (one volume) -> QAP func temp
    if len(resource_pool['mean_functional']) == 2:
        node, out_file = resource_pool['mean_functional']
        workflow.connect(node, out_file, temporal, 'func_mean')
    else:
        from qap_utils import check_input_resources
        check_input_resources(resource_pool, 'mean_functional')
        input_file = resource_pool['mean_functional']
        temporal.inputs.func_mean = input_file

    # functional brain mask -> QAP func temp
    if len(resource_pool['functional_brain_mask']) == 2:
        node, out_file = resource_pool['functional_brain_mask']
        workflow.connect(node, out_file, temporal, 'func_brain_mask')
    else:
        temporal.inputs.func_brain_mask = \
            resource_pool['functional_brain_mask']

    # inverted functional brain mask -> QAP func temp
    if len(resource_pool['inverted_functional_brain_mask']) == 2:
        node, out_file = resource_pool['inverted_functional_brain_mask']
        workflow.connect(node, out_file, temporal, 'bg_func_brain_mask')
    else:
        temporal.inputs.bg_func_brain_mask = \
            resource_pool['inverted_functional_brain_mask']

    out_dir = os.path.join(config['output_directory'], config["run_name"], 
<<<<<<< HEAD
                           "qap")
    out_json = os.path.join(out_dir, "%s_%s_%s_qap-functional.json"
=======
                      config["subject_id"], config["session_id"], "QA")
    out_json = os.path.join(out_dir, "%s_%s_%s_qap_functional.json"
>>>>>>> db360e62
                       % (config["subject_id"], config["session_id"],
                          config["scan_id"]))

    temporal_to_json = pe.Node(niu.Function(
                                  input_names=["output_dict",
                                               "json_file"],
                                  output_names=["json_file"],
                                  function=write_json),
                              name="qap_functional_temporal_to_json%s" % name)
    temporal_to_json.inputs.json_file = out_json

    workflow.connect(temporal, 'qap', temporal_to_json, 'output_dict')
    resource_pool['qap_functional_temporal'] = out_json

    qa_out_dir = os.path.join(config['output_directory'], config["run_name"],
                              "QA")
    qa_out_json = os.path.join(qa_out_dir, "%s_%s_%s_QA.json"
                          % (config["subject_id"], config["session_id"],
                             config["scan_id"]))

    qa_to_json = pe.Node(niu.Function(
                                  input_names=["output_dict",
                                               "json_file"],
                                  output_names=["json_file"],
                                  function=write_json),
                         name="qap_qa_to_json%s" % name)
    qa_to_json.inputs.json_file = qa_out_json

    workflow.connect(temporal, 'qa', qa_to_json, 'output_dict')
    resource_pool['qa'] = qa_out_json

    id_string = "%s %s %s" % (config["subject_id"], config["session_id"], config["scan_id"])

    if config.get('write_report', False):
        metadata = [config['session_id'], config['scan_id']]
        if 'site_name' in config.keys():
            metadata.append(config['site_name'])

        fdplot = pe.Node(PlotFD(), name='plot_fd%s' % name)
        fdplot.inputs.subject = config['subject_id']
        fdplot.inputs.metadata = [id_string]
        workflow.connect(fd, 'out_file', fdplot, 'meanfd_file')
        workflow.connect(temporal, 'qa', fdplot, 'dvars')    
        workflow.connect(gs_ts, 'output', fdplot, 'global_signal')
        resource_pool['qap_fd'] = (fdplot, 'out_file')

    return workflow, resource_pool


def run_only_qap_functional_temporal(func_reorient, functional_brain_mask,
                                       partic_id, session_id, scan_id,
                                       site_name=None, mcflirt_rel_rms=None,
                                       coordinate_transformation=None,
                                       out_dir=None, run=True):
    """Run the 'qap_functional_temporal' workflow with the provided inputs.

    :type func_reorient: str
    :param func_reorient: Filepath to the deobliqued, reoriented functional
                          scan.
    :type functional_brain_mask: str
    :param functional_brain_mask: Filepath to the binary functional brain
                                  mask.
    :type partic_id: str
    :param partic_id: The participant ID.
    :type session_id: str
    :param session_id: (default: None) The session name/ID.
    :type scan_id: str
    :param scan_id: (default: None) the scan name/ID.
    :type site_name: str
    :param site_name: (default: None) The site name/ID.
    :type out_dir: str
    :param out_dir: (default: None) The output directory to write the results
                    to; if left as None, will write to the current directory.
    :type run: bool
    :param run: (default: True) Will run the workflow; if set to False, will
                connect the Nipype workflow and return the workflow object
                instead.
    :rtype: str
    :return: (if run=True) The filepath of the generated anatomical_reorient
             file.
    :rtype: Nipype workflow object
    :return: (if run=False) The connected Nipype workflow object.
    :rtype: str
    :return: (if run=False) The base directory of the workflow if it were to
             be run.
    """

    import os
    import glob
    import nipype.interfaces.io as nio
    import nipype.pipeline.engine as pe

    output = 'qap_functional_temporal'

    workflow = pe.Workflow(name='%s_workflow' % output)

    if not out_dir:
        out_dir = os.getcwd()

    workflow_dir = os.path.join(out_dir, "workflow_output", output)
    workflow.base_dir = workflow_dir

    resource_pool = {}
    config = {}
    num_cores_per_subject = 1

    resource_pool['func_reorient'] = func_reorient
    resource_pool['functional_brain_mask'] = functional_brain_mask

    if mcflirt_rel_rms:
        resource_pool['mcflirt_rel_rms'] = mcflirt_rel_rms
    elif coordinate_transformation:
        resource_pool['coordinate_transformation'] = coordinate_transformation

    config['subject_id'] = partic_id
    config['session_id'] = session_id
    config['scan_id'] = scan_id

    if site_name:
        config['site_name'] = site_name

    workflow, resource_pool = \
        qap_functional_temporal_workflow(workflow, resource_pool, config)

    ds = pe.Node(nio.DataSink(), name='datasink_%s' % output)
    ds.inputs.base_directory = workflow_dir
    ds.inputs.output = resource_pool[output]

    if run:
        workflow.run(
            plugin='MultiProc', plugin_args={'n_procs': num_cores_per_subject})
        outpath = glob.glob(os.path.join(workflow_dir, output, '*'))[0]
        return outpath
    else:
        return workflow, workflow.base_dir


def run_everything_qap_functional_temporal(
        functional_scan, partic_id, session_id=None, scan_id=None,
        site_name=None, out_dir=None, run=True):
    """Run the entire QAP functional temporal pipeline with the provided 
    inputs.

    :type functional_scan: str
    :param functional_scan: The filepath to the 4D functional timeseries.
    :type partic_id: str
    :param partic_id: The participant ID.
    :type session_id: str
    :param session_id: (default: None) The session name/ID.
    :type scan_id: str
    :param scan_id: (default: None) the scan name/ID.
    :type site_name: str
    :param site_name: (default: None) The site name/ID.
    :type out_dir: str
    :param out_dir: (default: None) The output directory to write the results
                    to; if left as None, will write to the current directory.
    :type run: bool
    :param run: (default: True) Will run the workflow; if set to False, will
                connect the Nipype workflow and return the workflow object
                instead.
    :rtype: str
    :return: (if run=True) The filepath of the generated anatomical_reorient
             file.
    :rtype: Nipype workflow object
    :return: (if run=False) The connected Nipype workflow object.
    :rtype: str
    :return: (if run=False) The base directory of the workflow if it were to
             be run.
    """

    import os
    import glob
    import nipype.interfaces.io as nio
    import nipype.interfaces.utility as niu
    import nipype.pipeline.engine as pe

    from qap import cli

    output = 'qap_functional_temporal'
    workflow = pe.Workflow(name='%s_workflow' % output)

    if not out_dir:
        out_dir = os.getcwd()

    if site_name:
        workflow_dir = os.path.join(out_dir, "workflow_output", output, \
            site_name, partic_id)
    else:
        workflow_dir = os.path.join(out_dir, "workflow_output", output, \
            partic_id)

    if session_id:
        workflow_dir = os.path.join(workflow_dir, session_id)

    if scan_id:
        workflow_dir = os.path.join(workflow_dir, scan_id)

    workflow.base_dir = workflow_dir

    num_cores_per_subject = 1
    resource_pool = {
        'functional_scan': functional_scan
    }

    config = {
        'subject_id': partic_id,
        'session_id': session_id,
        'scan_id': scan_id,
        'output_directory': workflow_dir
    }

    if site_name:
        config['site_name'] = site_name

    # create the one node all participants will start from
    starter_node = pe.Node(niu.Function(input_names=['starter'],
                                        output_names=['starter'],
                                        function=cli.starter_node_func),
                           name='starter_node')

    # set a dummy variable
    starter_node.inputs.starter = ""

    resource_pool["starter"] = (starter_node, 'starter')

    workflow, resource_pool = \
        qap_functional_temporal_workflow(workflow, resource_pool, config)

    ds = pe.Node(nio.DataSink(), name='datasink_%s' % output)
    ds.inputs.base_directory = workflow_dir
    ds.inputs.output = resource_pool[output]

    if run:
        workflow.run(
            plugin='MultiProc', plugin_args={'n_procs': num_cores_per_subject})
        outpath = glob.glob(os.path.join(workflow_dir, output, '*'))[0]
        return outpath

    else:
        return workflow, workflow.base_dir<|MERGE_RESOLUTION|>--- conflicted
+++ resolved
@@ -539,15 +539,10 @@
         resource_pool['mean_epi_mosaic'] = (plot, 'out_file')
         resource_pool['qap_mosaic'] = (plot, 'out_file')
 
-<<<<<<< HEAD
     out_dir = os.path.join(config['output_directory'], config["run_name"],
                            "qap")
     out_json = os.path.join(out_dir, "%s_%s_%s_qap-anatomical.json"
-=======
-    out_dir = os.path.join(config['output_directory'], config["run_name"], 
-                      config["subject_id"], config["session_id"], "QA")
-    out_json = os.path.join(out_dir, "%s_%s_%s_qap_anatomical.json"
->>>>>>> db360e62
+
                        % (config["subject_id"], config["session_id"],
                           config["scan_id"]))
 
@@ -892,13 +887,9 @@
         resource_pool['qap_mosaic'] = (plot, 'out_file')
 
     out_dir = os.path.join(config['output_directory'], config["run_name"], 
-<<<<<<< HEAD
                            "qap")
     out_json = os.path.join(out_dir, "%s_%s_%s_qap-functional.json"
-=======
-                      config["subject_id"], config["session_id"], "QA")
-    out_json = os.path.join(out_dir, "%s_%s_%s_qap_functional.json"
->>>>>>> db360e62
+
                        % (config["subject_id"], config["session_id"],
                           config["scan_id"]))
 
@@ -1275,13 +1266,8 @@
             resource_pool['inverted_functional_brain_mask']
 
     out_dir = os.path.join(config['output_directory'], config["run_name"], 
-<<<<<<< HEAD
                            "qap")
     out_json = os.path.join(out_dir, "%s_%s_%s_qap-functional.json"
-=======
-                      config["subject_id"], config["session_id"], "QA")
-    out_json = os.path.join(out_dir, "%s_%s_%s_qap_functional.json"
->>>>>>> db360e62
                        % (config["subject_id"], config["session_id"],
                           config["scan_id"]))
 
