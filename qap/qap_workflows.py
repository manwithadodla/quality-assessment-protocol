#!/usr/bin/env python
# emacs: -*- mode: python; py-indent-offset: 4; indent-tabs-mode: nil -*-
# vi: set ft=python sts=4 ts=4 sw=4 et:

import os.path as op


def qap_mask_workflow(workflow, resource_pool, config):

    import os
    import sys

    import nipype.interfaces.io as nio
    import nipype.pipeline.engine as pe

    import nipype.interfaces.utility as niu
    import nipype.interfaces.fsl.maths as fsl
    from nipype.interfaces.fsl.base import Info

    from qap_workflows_utils import select_thresh, \
        slice_head_mask

    from workflow_utils import check_input_resources, \
        check_config_settings

<<<<<<< HEAD
    # check_input_resources(resource_pool, "anatomical_reorient")
    # check_input_resources(resource_pool, "ants_affine_xfm")
=======
  
    #check_input_resources(resource_pool, "anatomical_reorient")
    #check_input_resources(resource_pool, "ants_affine_xfm")
    if "template_skull_for_anat" not in config:
        config["template_skull_for_anat"] = Info.standard_image("MNI152_T1_2mm.nii.gz")
>>>>>>> 7fcb9747
    check_config_settings(config, "template_skull_for_anat")

    if "flirt_affine_xfm" not in resource_pool.keys():

        from anatomical_preproc import flirt_anatomical_linear_registration

        workflow, resource_pool = \
            flirt_anatomical_linear_registration(workflow, resource_pool,
                                                 config)

    if "anatomical_reorient" not in resource_pool.keys():

        from anatomical_preproc import anatomical_reorient_workflow

        workflow, resource_pool = \
            anatomical_reorient_workflow(workflow, resource_pool, config)

    select_thresh = pe.Node(niu.Function(
        input_names=['input_skull'], output_names=['thresh_out'],
        function=select_thresh), name='qap_headmask_select_thresh',
        iterfield=['input_skull'])

    mask_skull = pe.Node(
        fsl.Threshold(args='-bin'), name='qap_headmask_thresh')

    dilate_node = pe.Node(
        fsl.MathsCommand(args="-dilM -dilM -dilM -dilM -dilM -dilM"),
        name="qap_headmask_dilate")

    erode_node = pe.Node(
        fsl.MathsCommand(args="-eroF -eroF -eroF -eroF -eroF -eroF"),
        name="qap_headmask_erode")

    slice_head_mask = pe.Node(niu.Function(
        input_names=['infile', 'transform', 'standard'],
        output_names=['outfile_path'], function=slice_head_mask),
        name="qap_headmask_slice_head_mask")

    combine_masks = pe.Node(fsl.BinaryMaths(
        operation='add', args='-bin'), name="qap_headmask_combine_masks")

    if len(resource_pool["anatomical_reorient"]) == 2:
        node, out_file = resource_pool["anatomical_reorient"]
        workflow.connect([
            (node, select_thresh,   [(out_file, 'input_skull')]),
            (node, mask_skull,      [(out_file, 'in_file')]),
            (node, slice_head_mask, [(out_file, 'infile')])
        ])
    else:
        select_thresh.inputs.input_skull = resource_pool["anatomical_reorient"]
        mask_skull.inputs.in_file = resource_pool["anatomical_reorient"]
        # convert_fsl_xfm.inputs.infile =
        #    resource_pool["anatomical_reorient"]
        slice_head_mask.inputs.infile = resource_pool["anatomical_reorient"]

    if len(resource_pool["flirt_affine_xfm"]) == 2:
        node, out_file = resource_pool["flirt_affine_xfm"]
        workflow.connect(node, out_file, slice_head_mask, 'transform')
    else:
        slice_head_mask.inputs.transform = resource_pool["flirt_affine_xfm"]

    # convert_fsl_xfm.inputs.standard = config["template_skull_for_anat"]
    slice_head_mask.inputs.standard = config["template_skull_for_anat"]

    workflow.connect([
        (select_thresh, mask_skull,      [('thresh_out', 'thresh')]),
        # (convert_fsl_xfm, slice_head_mask, [('converted_xfm', 'transform')])
        (mask_skull, dilate_node,        [('out_file', 'in_file')]),
        (dilate_node, erode_node,        [('out_file', 'in_file')]),
        (erode_node, combine_masks,      [('out_file', 'in_file')]),
        (slice_head_mask, combine_masks, [('outfile_path', 'operand_file')])
    ])

    resource_pool["qap_head_mask"] = (combine_masks, 'out_file')
    return workflow, resource_pool


def run_qap_mask(anatomical_reorient, flirt_affine_xfm, template_skull,
                 run=True):

    # stand-alone runner for anatomical reorient workflow

    import os
    import sys

    import glob

    import nipype.interfaces.io as nio
    import nipype.pipeline.engine as pe

    output = "qap_head_mask"

    workflow = pe.Workflow(name='%s_workflow' % output)

    current_dir = os.getcwd()

    workflow_dir = os.path.join(current_dir, output)
    workflow.base_dir = workflow_dir

    resource_pool = {}
    config = {}
    num_cores_per_subject = 1

    resource_pool["anatomical_reorient"] = anatomical_reorient
    resource_pool["flirt_affine_xfm"] = flirt_affine_xfm
    config["template_skull_for_anat"] = template_skull

    workflow, resource_pool = \
        qap_mask_workflow(workflow, resource_pool, config)

    ds = pe.Node(nio.DataSink(), name='datasink_%s' % output)
    ds.inputs.base_directory = workflow_dir

    node, out_file = resource_pool[output]

    workflow.connect(node, out_file, ds, output)

    if run:
        workflow.run(
            plugin='MultiProc', plugin_args={'n_procs': num_cores_per_subject})
        outpath = glob.glob(os.path.join(workflow_dir, output, "*"))[0]
        return outpath

    else:
        return workflow, workflow.base_dir


def qap_anatomical_spatial_workflow(workflow, resource_pool, config):
    # resource pool should have:
    #     anatomical_reorient
    #     qap_head_mask
    #     anatomical_gm_mask
    #     anatomical_wm_mask
    #     anatomical_csf_mask

    import os
    import sys

    import nipype.interfaces.io as nio
    import nipype.pipeline.engine as pe
    import nipype.interfaces.utility as niu
    import nipype.algorithms.misc as nam
    from qap_workflows_utils import qap_anatomical_spatial

    if "qap_head_mask" not in resource_pool.keys():

        from qap_workflows import qap_mask_workflow

        workflow, resource_pool = \
            qap_mask_workflow(workflow, resource_pool, config)

    if ("anatomical_gm_mask" not in resource_pool.keys()) or \
            ("anatomical_wm_mask" not in resource_pool.keys()) or \
            ("anatomical_csf_mask" not in resource_pool.keys()):

        from anatomical_preproc import segmentation_workflow

        workflow, resource_pool = \
            segmentation_workflow(workflow, resource_pool, config)

    if "anatomical_reorient" not in resource_pool.keys():
        from anatomical_preproc import anatomical_reorient_workflow
        workflow, resource_pool = \
            anatomical_reorient_workflow(workflow, resource_pool, config)

    spatial = pe.Node(niu.Function(
        input_names=['anatomical_reorient', 'head_mask_path',
                     'anatomical_gm_mask', 'anatomical_wm_mask',
                     'anatomical_csf_mask', 'subject_id',
                     'session_id', 'scan_id', 'site_name'],
        output_names=['qc'], function=qap_anatomical_spatial),
        name='qap_anatomical_spatial')

    out_csv = op.join(config['output_directory'], 'qap_anatomical_spatial.csv')
    spatial_to_csv = pe.Node(
        nam.AddCSVRow(in_file=out_csv), name='qap_anatomical_spatial_to_csv')

    if len(resource_pool["anatomical_reorient"]) == 2:
        node, out_file = resource_pool["anatomical_reorient"]
        workflow.connect(node, out_file, spatial, 'anatomical_reorient')
    else:
        spatial.inputs.anatomical_reorient = \
            resource_pool["anatomical_reorient"]

    if len(resource_pool["qap_head_mask"]) == 2:
        node, out_file = resource_pool["qap_head_mask"]
        workflow.connect(node, out_file, spatial, 'head_mask_path')
    else:
        spatial.inputs.head_mask_path = resource_pool["qap_head_mask"]

    if len(resource_pool["anatomical_gm_mask"]) == 2:
        node, out_file = resource_pool["anatomical_gm_mask"]
        workflow.connect(node, out_file, spatial, 'anatomical_gm_mask')
    else:
        spatial.inputs.anatomical_gm_mask = \
            resource_pool["anatomical_gm_mask"]

    if len(resource_pool["anatomical_wm_mask"]) == 2:
        node, out_file = resource_pool["anatomical_wm_mask"]
        workflow.connect(node, out_file, spatial, 'anatomical_wm_mask')
    else:
        spatial.inputs.anatomical_wm_mask = \
            resource_pool["anatomical_wm_mask"]

    if len(resource_pool["anatomical_csf_mask"]) == 2:
        node, out_file = resource_pool["anatomical_csf_mask"]
        workflow.connect(node, out_file, spatial, 'anatomical_csf_mask')
    else:
        spatial.inputs.anatomical_csf_mask = \
            resource_pool["anatomical_csf_mask"]

    # Subject infos
    spatial.inputs.subject_id = config["subject_id"]
    spatial.inputs.session_id = config["session_id"]
    spatial.inputs.scan_id = config["scan_id"]

    if "site_name" in config.keys():
        spatial.inputs.site_name = config["site_name"]

    workflow.connect(spatial, 'qc', spatial_to_csv, '_outputs')
    resource_pool["qap_anatomical_spatial"] = (spatial_to_csv, 'csv_file')
    return workflow, resource_pool


def run_single_qap_anatomical_spatial(
        anatomical_reorient, qap_head_mask, anatomical_csf_mask,
        anatomical_gm_mask, anatomical_wm_mask, subject_id,
        session_id, scan_id, site_name=None, run=True):

    # stand-alone runner for anatomical spatial QAP workflow

    import os
    import sys
    import glob
    import nipype.interfaces.io as nio
    import nipype.pipeline.engine as pe

    output = "qap_anatomical_spatial"
    workflow = pe.Workflow(name='%s_workflow' % output)

    current_dir = os.getcwd()
    workflow_dir = os.path.join(current_dir, output)
    workflow.base_dir = workflow_dir

    num_cores_per_subject = 1
    resource_pool = {
        "anatomical_reorient": anatomical_reorient,
        "qap_head_mask": qap_head_mask,
        "anatomical_csf_mask": anatomical_csf_mask,
        "anatomical_gm_mask": anatomical_gm_mask,
        "anatomical_wm_mask": anatomical_wm_mask
    }

    config = {
        "subject_id": subject_id,
        "session_id": session_id,
        "scan_id": scan_id
    }

    if site_name:
        config["site_name"] = site_name

    workflow, resource_pool = \
        qap_anatomical_spatial_workflow(workflow, resource_pool, config)

    ds = pe.Node(nio.DataSink(), name='datasink_%s' % output)
    ds.inputs.base_directory = workflow_dir

    node, out_file = resource_pool[output]

    workflow.connect(node, out_file, ds, output)

    if run:
        workflow.run(
            plugin='MultiProc', plugin_args={'n_procs': num_cores_per_subject})
        outpath = glob.glob(os.path.join(workflow_dir, output, "*"))[0]
        return outpath

    else:
        return workflow, workflow.base_dir


def qap_functional_spatial_workflow(workflow, resource_pool, config):

    # resource pool should have:
    #     mean_functional
    #     functional_brain_mask

    import os
    import sys

    import nipype.interfaces.io as nio
    import nipype.pipeline.engine as pe

    import nipype.algorithms.misc as nam
    import nipype.interfaces.utility as niu
    import nipype.algorithms.misc as nam

    from qap_workflows_utils import qap_functional_spatial

    from workflow_utils import check_input_resources

    if "mean_functional" not in resource_pool.keys():
        from functional_preproc import mean_functional_workflow
        workflow, resource_pool = \
            mean_functional_workflow(workflow, resource_pool, config)

    if "functional_brain_mask" not in resource_pool.keys():
        from functional_preproc import functional_brain_mask_workflow
        workflow, resource_pool = \
            functional_brain_mask_workflow(workflow, resource_pool, config)

    spatial_epi = pe.Node(niu.Function(
        input_names=['mean_epi', 'func_brain_mask', 'direction', 'subject_id',
                     'session_id', 'scan_id', 'site_name'],
        output_names=['qc'], function=qap_functional_spatial),
        name='qap_functional_spatial')

    out_csv = op.join(
        config['output_directory'], 'qap_functional_spatial.csv')
    spatial_epi_to_csv = pe.Node(
        nam.AddCSVRow(in_file=out_csv), name='qap_functional_spatial_to_csv')

    if len(resource_pool["mean_functional"]) == 2:
        node, out_file = resource_pool["mean_functional"]
        workflow.connect(node, out_file, spatial_epi, 'mean_epi')
    else:
        spatial_epi.inputs.mean_epi = resource_pool["mean_functional"]

    if len(resource_pool["functional_brain_mask"]) == 2:
        node, out_file = resource_pool["functional_brain_mask"]
        workflow.connect(node, out_file, spatial_epi, 'func_brain_mask')
    else:
        spatial_epi.inputs.func_brain_mask = \
            resource_pool["functional_brain_mask"]

    # Subject infos
    if "ghost_direction" not in config.keys():
        config["ghost_direction"] = "y"

    spatial_epi.inputs.direction = config["ghost_direction"]
    spatial_epi.inputs.subject_id = config["subject_id"]
    spatial_epi.inputs.session_id = config["session_id"]
    spatial_epi.inputs.scan_id = config["scan_id"]

    if "site_name" in config.keys():
        spatial_epi.inputs.site_name = config["site_name"]

    workflow.connect(spatial_epi, 'qc', spatial_epi_to_csv, '_outputs')
    resource_pool["qap_functional_spatial"] = (spatial_epi_to_csv, 'csv_file')

    return workflow, resource_pool


def run_single_qap_functional_spatial(
        mean_functional, functional_brain_mask, subject_id, session_id,
        scan_id, site_name=None, ghost_direction=None, run=True):

    # stand-alone runner for functional spatial QAP workflow
    import os
    import sys
    import glob
    import nipype.interfaces.io as nio
    import nipype.pipeline.engine as pe

    output = "qap_functional_spatial"
    workflow = pe.Workflow(name='%s_workflow' % output)
    current_dir = os.getcwd()
    workflow_dir = os.path.join(current_dir, output)
    workflow.base_dir = workflow_dir

    resource_pool = {}
    config = {}
    num_cores_per_subject = 1

    resource_pool["mean_functional"] = mean_functional
    resource_pool["functional_brain_mask"] = functional_brain_mask

    config["subject_id"] = subject_id
    config["session_id"] = session_id
    config["scan_id"] = scan_id

    if site_name:
        config["site_name"] = site_name

    if ghost_direction:
        config["ghost_direction"] = ghost_direction

    workflow, resource_pool = \
        qap_functional_spatial_workflow(workflow, resource_pool, config)

    ds = pe.Node(nio.DataSink(), name='datasink_%s' % output)
    ds.inputs.base_directory = workflow_dir

    node, out_file = resource_pool[output]

    workflow.connect(node, out_file, ds, output)

    if run:
        workflow.run(
            plugin='MultiProc', plugin_args={'n_procs': num_cores_per_subject})
        outpath = glob.glob(os.path.join(workflow_dir, output, "*"))[0]
        return outpath

    else:
        return workflow, workflow.base_dir


def qap_functional_temporal_workflow(workflow, resource_pool, config):

    # resource pool should have:
    #     functional_brain_mask
    #     func_motion_correct
    #     coordinate_transformation

    import os
    import sys
    import nipype.interfaces.io as nio
    import nipype.pipeline.engine as pe
    import nipype.interfaces.utility as niu
    import nipype.algorithms.misc as nam

    from qap_workflows_utils import qap_functional_temporal

    def _getfirst(inlist):
        if isinstance(inlist, list):
            return inlist[0]

        return inlist

    # if "mean_functional" not in resource_pool.keys():
    #     from functional_preproc import mean_functional_workflow
    #     workflow, resource_pool = \
    #         mean_functional_workflow(workflow, resource_pool, config)

    if "functional_brain_mask" not in resource_pool.keys():
        from functional_preproc import functional_brain_mask_workflow
        workflow, resource_pool = \
            functional_brain_mask_workflow(workflow, resource_pool, config)

    if ("func_motion_correct" not in resource_pool.keys()) or \
        ("coordinate_transformation" not in resource_pool.keys() and
            "mcflirt_rel_rms" not in resource_pool.keys()):
        from functional_preproc import func_motion_correct_workflow
        workflow, resource_pool = \
            func_motion_correct_workflow(workflow, resource_pool, config)

    tsnr = pe.Node(nam.TSNR(), name='compute_tsnr')

    temporal = pe.Node(niu.Function(
        input_names=['func_motion_correct', 'func_brain_mask', 'tsnr_volume',
                     'coord_xfm_matrix', 'subject_id', 'session_id',
                     'scan_id', 'site_name'], output_names=['qc'],
        function=qap_functional_temporal), name='qap_functional_temporal')
    temporal.inputs.subject_id = config["subject_id"]
    temporal.inputs.session_id = config["session_id"]
    temporal.inputs.scan_id = config["scan_id"]

    if "site_name" in config.keys():
        temporal.inputs.site_name = config["site_name"]

    motion_ds = pe.Node(nio.DataSink(
        base_directory=config['output_directory']), name='MotionDS')
    motion_ds.inputs.subject_id = config["subject_id"]
    motion_ds.inputs.session_id = config["session_id"]
    motion_ds.inputs.scan_id = config["scan_id"]

    if "site_name" in config.keys():
        motion_ds.inputs.site_name = config["site_name"]

    if "mcflirt_rel_rms" in resource_pool.keys():
        motion_ds.inputs.coord_xfm_matrix = resource_pool["mcflirt_rel_rms"]

    else:
        if len(resource_pool["coordinate_transformation"]) == 2:
            node, out_file = resource_pool["coordinate_transformation"]
            workflow.connect(node, out_file, motion_ds, 'coord_xfm_matrix')
        else:
            motion_ds.inputs.coord_xfm_matrix = \
                resource_pool["coordinate_transformation"]

    workflow.connect(motion_ds, ('out_file', _getfirst),
                     temporal, 'coord_xfm_matrix')

    if len(resource_pool["func_motion_correct"]) == 2:
        node, out_file = resource_pool["func_motion_correct"]
        workflow.connect(node, out_file, tsnr, 'in_file')
        workflow.connect(node, out_file, temporal, 'func_motion_correct')
    else:
        from workflow_utils import check_input_resources
        check_input_resources(resource_pool, "func_motion_correct")
        input_file = resource_pool['func_motion_correct']
        tsnr.inputs.in_file = input_file
        temporal.inputs.func_motion_correct = input_file

    if len(resource_pool["functional_brain_mask"]) == 2:
        node, out_file = resource_pool["functional_brain_mask"]
        workflow.connect(node, out_file, temporal, 'func_brain_mask')
    else:
        temporal.inputs.func_brain_mask = \
            resource_pool["functional_brain_mask"]

    out_csv = op.join(
        config['output_directory'], 'qap_functional_temporal.csv')
    temporal_to_csv = pe.Node(
        nam.AddCSVRow(in_file=out_csv), name='qap_functional_temporal_to_csv')

    workflow.connect(tsnr, 'tsnr_file', temporal, 'tsnr_volume')
    workflow.connect(temporal, 'qc', temporal_to_csv, '_outputs')
    resource_pool["qap_functional_temporal"] = (temporal_to_csv, 'csv_file')
    return workflow, resource_pool


def run_single_qap_functional_temporal(func_motion, functional_brain_mask,
                                       subject_id, session_id, scan_id,
                                       site_name=None, mcflirt_rel_rms=None,
                                       coordinate_transformation=None,
                                       run=True):

    # stand-alone runner for functional temporal QAP workflow

    import os
    import sys

    import glob

    import nipype.interfaces.io as nio
    import nipype.pipeline.engine as pe

    output = "qap_functional_temporal"

    workflow = pe.Workflow(name='%s_workflow' % output)

    current_dir = os.getcwd()

    workflow_dir = os.path.join(current_dir, output)
    workflow.base_dir = workflow_dir

    resource_pool = {}
    config = {}
    num_cores_per_subject = 1

    resource_pool["func_motion_correct"] = func_motion
    resource_pool["functional_brain_mask"] = functional_brain_mask

    if mcflirt_rel_rms:
        resource_pool["mcflirt_rel_rms"] = mcflirt_rel_rms
    elif coordinate_transformation:
        resource_pool["coordinate_transformation"] = coordinate_transformation

    config["subject_id"] = subject_id
    config["session_id"] = session_id
    config["scan_id"] = scan_id

    if site_name:
        config["site_name"] = site_name

    workflow, resource_pool = \
        qap_functional_temporal_workflow(workflow, resource_pool, config)

    ds = pe.Node(nio.DataSink(), name='datasink_%s' % output)
    ds.inputs.base_directory = workflow_dir

    node, out_file = resource_pool[output]

    workflow.connect(node, out_file, ds, output)

    if run:
        workflow.run(
            plugin='MultiProc', plugin_args={'n_procs': num_cores_per_subject})

        outpath = glob.glob(os.path.join(workflow_dir, output, "*"))[0]

        return outpath

    else:
        return workflow, workflow.base_dir<|MERGE_RESOLUTION|>--- conflicted
+++ resolved
@@ -23,16 +23,12 @@
     from workflow_utils import check_input_resources, \
         check_config_settings
 
-<<<<<<< HEAD
     # check_input_resources(resource_pool, "anatomical_reorient")
     # check_input_resources(resource_pool, "ants_affine_xfm")
-=======
-  
-    #check_input_resources(resource_pool, "anatomical_reorient")
-    #check_input_resources(resource_pool, "ants_affine_xfm")
     if "template_skull_for_anat" not in config:
-        config["template_skull_for_anat"] = Info.standard_image("MNI152_T1_2mm.nii.gz")
->>>>>>> 7fcb9747
+        config["template_skull_for_anat"] = Info.standard_image(
+            "MNI152_T1_2mm.nii.gz")
+
     check_config_settings(config, "template_skull_for_anat")
 
     if "flirt_affine_xfm" not in resource_pool.keys():
