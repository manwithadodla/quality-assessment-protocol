--- conflicted
+++ resolved
@@ -1306,7 +1306,6 @@
         temporal.inputs.bg_func_brain_mask = \
             resource_pool['inverted_functional_brain_mask']
 
-<<<<<<< HEAD
     # temporal STD -> QAP func temp
     if len(resource_pool['temporal-std-map']) == 2:
         node, out_file = resource_pool['temporal-std-map']
@@ -1326,8 +1325,6 @@
         workflow.connect(fd, 'out_file', fdplot, 'in_file')
         resource_pool['qap_fd'] = (fdplot, 'out_file')
 
-=======
->>>>>>> fd9899e0
     out_dir = os.path.join(config['output_directory'], config["run_name"], 
                       config["subject_id"], config["session_id"], "qap")
     out_json = os.path.join(out_dir, "%s_%s_%s_qap-functional.json"
