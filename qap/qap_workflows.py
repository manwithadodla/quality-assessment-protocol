--- conflicted
+++ resolved
@@ -381,40 +381,30 @@
     from qap_workflows_utils import create_header_dict_entry
     from qap_utils import write_json
 
-<<<<<<< HEAD
-    header_imports = ["import os", "import nibabel as nb",
-                      "from qap.qap_utils import raise_smart_exception"]
-=======
     gather_imports = ['import os',
                       'import nibabel as nb']
->>>>>>> d5863970
-
-    gather_header = pe.Node(niu.Function(
-                             input_names=['in_file', 'subject', 'session',
-                                          'scan', 'type'],
-                             output_names=['qap_dict'],
-<<<<<<< HEAD
-                             function=create_header_dict_entry),
-                             name="gather_header_info_%s%s"
-                                  % (data_type, name))
-
-=======
-                             function=create_header_dict_entry,
-                             imports=gather_imports),
-                            name="gather_header_info_%s%s" % (data_type,
-                                                              name))
->>>>>>> d5863970
+
+    gather_header = pe.Node(
+        niu.Function(
+            input_names=['in_file', 'subject', 'session', 'scan', 'type'],
+            output_names=['qap_dict'],
+            function=create_header_dict_entry,
+            imports=gather_imports
+        ),
+        name="gather_header_info_%s%s" % (data_type, name)
+    )
     gather_header.inputs.subject = config["subject_id"]
     gather_header.inputs.session = config["session_id"]
     gather_header.inputs.scan = config["scan_id"]
 
     if data_type == "anat":
-        if "anat_scan" in resource_pool.keys():
-            gather_header.inputs.in_file = resource_pool["anat_scan"]
+        if "anatomical_scan" in resource_pool.keys():
+            gather_header.inputs.in_file = resource_pool["anatomical_scan"]
             gather_header.inputs.type = data_type
+
     elif "func" in data_type:
-        if "func_scan" in resource_pool.keys():
-            gather_header.inputs.in_file = resource_pool["func_scan"]
+        if "functional_scan" in resource_pool.keys():
+            gather_header.inputs.in_file = resource_pool["functional_scan"]
             gather_header.inputs.type = data_type
 
     out_dir = os.path.join(config['output_directory'], config["run_name"],
