--- conflicted
+++ resolved
@@ -1009,27 +1009,6 @@
         if run:
             try:
                 #add html report
-<<<<<<< HEAD
-                from qap.viz.plotting import organize_individual_html
-
-                out_dir = os.path.join(config['output_directory'], config["run_name"], 
-                      "QA")
-
-                html = pe.Node(niu.Function(input_names=["subid", "output_path", "ts_plot", "mean_epi_plot"], output_names=["none"], function=organize_individual_html), name="individual_report_html%s" % name)
-                html.inputs.subid = config['subject_id']
-                html.inputs.output_path = out_dir
-                if len(resource_pool['qap_fd']) == 1:
-                    html.inputs.ts_plot = resource_pool['qap_fd']
-                else:
-                    fd_node, fd_out_file = resource_pool['qap_fd']
-                    workflow.connect(fd_node, fd_out_file, html, 'ts_plot')
-                if len(resource_pool['qap_mosaic']) == 1:
-                    html.inputs.mean_epi_plot = resource_pool['qap_mosaic']
-                else:
-                    mean_epi_node, mean_epi_out = resource_pool['qap_mosaic']
-                    workflow.connect(mean_epi_node, mean_epi_out, html, 'mean_epi_plot')
-                
-=======
                 if config["write_report"]:
                     from qap.viz.plotting import organize_individual_html
                     out_dir = os.path.join(config['output_directory'],
@@ -1057,7 +1036,6 @@
                         mean_epi_node, mean_epi_out = resource_pool['qap_mosaic']
                         workflow.connect(mean_epi_node, mean_epi_out, html,
                                          'mean_epi_plot')
->>>>>>> e0c04bfd
 
                 logger.info("Running with plugin %s" % runargs["plugin"])
                 logger.info("Using plugin args %s" % runargs["plugin_args"])
