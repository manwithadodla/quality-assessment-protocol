--- conflicted
+++ resolved
@@ -438,7 +438,6 @@
         try:
             workflow.run(**runargs)
             rt['status'] = 'finished'
-<<<<<<< HEAD
         except Exception as e:
             # ... however this is run inside a pool.map: do not raise Exception
             etype, evalue, etrace = sys.exc_info()
@@ -447,12 +446,6 @@
             logger.warn('An error occured processing subject %s. Runtime dict:'
                         ' %s\nTraceback:\n%s' % (rt['id'], rt,
                                                  rt['traceback']))
-=======
-        except Exception as e:  # TODO We should be more specific here ...
-            rt.update({'status': 'failed', 'msg': e})
-            # ... however this is run inside a pool.map: do not raise Execption
->>>>>>> b756447e
-
     else:
         rt['status'] = 'cached'
         logger.info("\nEverything is already done for subject %s." % sub_id)
