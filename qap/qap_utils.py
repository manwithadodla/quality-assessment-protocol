
def create_expr_string(clip_level_value):
    """Create the expression arg string to run AFNI 3dcalc via Nipype.

    :type clip_level_value: int
    :param clip_level_value: The integer of the clipping threshold.
    :rtype: str
    :return The string intended for the Nipype AFNI 3dcalc "expr" arg inputs.
    """

    expr_string = "step(a-%s)" % clip_level_value

    return expr_string


def read_nifti_image(nifti_infile):
    """Read a NIFTI file into Nibabel-format image data.

    :type nifti_infile: str
    :param nifti_infile: The filepath of the NIFTI image to read in.
    :rtype: Nibabel image
    :return: Image data in Nibabel format.
    """

    import nibabel as nb
    from qap.qap_utils import raise_smart_exception

    try:
        nifti_img = nb.load(nifti_infile)
    except:
        err = "\n\n[!] Could not load the NIFTI image using Nibabel:\n" \
              "%s\n\n" % nifti_infile
        raise_smart_exception(locals(), err)

    return nifti_img


def write_nifti_image(nifti_img, file_path):
    """Write image data in Nibabel format into a NIFTI file.

    :type nifti_img: Nibabel image
    :param nifti_img: The image data Nibabel object to write out.
    :type file_path: str
    :param file_path: The filepath of the NIFTI image to create.
    """

    import nibabel as nb
    from qap.qap_utils import raise_smart_exception

    try:
        nb.save(nifti_img, file_path)
    except:
        err = "\n\n[!] Could not save the NIFTI image using Nibabel:\n" \
              "%s\n\n" % file_path
        raise_smart_exception(locals(), err)


def read_json(json_filename):
    """Read the contents of a JSON file.

    :type json_filename: str
    :param json_filename: The path to the JSON file.
    :rtype: dict
    :return: Dictionary containing the info from the JSON file.
    """

    import os
    import json
    from qap.qap_utils import raise_smart_exception

    if not os.path.exists(json_filename):
        err = "\n\n[!] The JSON file provided does not exist.\nFilepath: " \
              "%s\n\n" % json_filename
        raise_smart_exception(locals(), err)

    with open(json_filename, "r") as f:
        json_dict = json.load(f)

    return json_dict


def write_json(output_dict, json_file):
    """Either update or write a dictionary to a JSON file.

    :type output_dict: dict
    :param output_dict: The dictionary to write or append to the JSON file.
    :type json_file: str
    :param json_file: The filepath of the JSON file to write to or update.
    :rtype: str
    :return: Filepath of the JSON file written to.
    """

    import os
    import json
    from qap.qap_utils import read_json

    write = True

    if os.path.exists(json_file):
        current_dict = read_json(json_file)
        if current_dict == output_dict:
            # nothing to update
            write = False
        else:
            for key in output_dict.keys():
                try:
                    current_dict[key].update(output_dict[key])
                except KeyError:
                    current_dict[key] = output_dict[key]
    else:
        current_dict = output_dict

    if write:
        with open(json_file, "wt") as f:
            json.dump(current_dict, f, indent=2, sort_keys=True)

    if os.path.exists(json_file):
        return json_file


def load_image(image_file, return_affine=False):
    """Load a raw scan image from a NIFTI file and check it.

    :type image_file: str
    :param image_file: Path to the image, usually a structural or functional
                       scan.
    :rtype: Nibabel data
    :return: Image data in Nibabel format.
    """

    import nibabel as nib
    import numpy as np
    from qap.qap_utils import raise_smart_exception

    try:
        img = nib.load(image_file)
    except:
        raise_smart_exception(locals())

    dat = img.get_data()

    # Ensure that data is cast as at least 32-bit
    if np.issubdtype(dat.dtype, float):
        dat = dat.astype('float32')
        # Check for negative values
        if (dat < 0).any():
            print "found negative values, setting to zero (see file: %s)" \
                  % image_file
            dat[dat<0] = 0

    elif np.issubdtype(dat.dtype, int):
        dat = dat.astype('int32')

    elif np.issubdtype(dat.dtype, np.uint8):
        dat = dat.astype(np.uint8)

    else:
        msg = "Error: Unknown datatype %s" % dat.dtype
        raise_smart_exception(locals(),msg)

    if return_affine:
        return dat, img.affine, img.header
    else:
        return dat


def load_mask(mask_file, ref_file):
    """Load a mask from a NIFTI file and check the shape and dimensions.

    :type mask_file: str
    :param mask_file: Filepath to the binarized mask file.
    :type ref_file: str
    :param ref_file: Filepath to the anatomical file the mask is meant for.
    :rtype: Nibabel data
    :return: The mask data in Nibabel format.
    """

    import nibabel as nib
    import numpy as np

    from qap.qap_utils import raise_smart_exception

    try:
        mask_img = nib.load(mask_file)
    except:
        raise_smart_exception(locals())

    mask_dat = mask_img.get_data()
    ref_img = nib.load(ref_file)

    # Check that the specified mask is binary.
    mask_vals = np.unique(mask_dat)
    if (mask_vals.size != 2) or not (mask_vals == [0, 1]).all():
        err = "Error: Mask is not binary, has %i unique val(s) of %s " \
              "(see file %s)" % (mask_vals.size, mask_vals, mask_file)
        raise_smart_exception(locals(), err)

    # Verify that the mask and anatomical images have the same dimensions.
    if ref_img.shape != mask_img.shape:
        err = "Error: Mask and anatomical image are different dimensions " \
              "for %s" % mask_file
        raise_smart_exception(locals(), err)

    # Verify that the mask and anatomical images are in the same space
    # (have the same affine matrix)
    if (mask_img.get_affine() == ref_img.get_affine()).all == False:
        err = "Error: Mask and anatomical image are not in the same space " \
              "for %s vs %s" % (mask_file, ref_file)
        raise_smart_exception(locals(), err)

    return mask_dat


def get_masked_data(data, mask):
    """Extract data from a NIFTI file and apply a mask to it.

    :type data: NumPy array or str
    :param data: The data (either in a NumPy array, or the filepath to a NIFTI
                 file).
    :type mask: NumPy array or str
    :param mask: The mask data (either in a NumPy array, or the filepath to a
                 NIFTI file).
    :type files: bool
    :param files: Whether or not the input parameters are filepath strings or
                  NumPy array objects.
    """

    import numpy as np
    import nibabel as nb

    if isinstance(data, basestring):
        img = nb.load(data)
        data = img.get_data()
    if isinstance(mask, basestring):
        mask_img = nb.load(mask)
        mask = mask_img.get_data()

    data = np.asarray(data, dtype=float)
    mask = np.asarray(mask, dtype=float)

    if len(data.shape) > 3:
        # if timeseries
        masked_data = np.asarray([volume * mask.T for volume in data.T]).T
    else:
        masked_data = np.asarray(data * mask)

    return masked_data


def create_anatomical_background_mask(anatomical_data, fg_mask_data,
    exclude_zeroes=False):
    """Create a mask of the area outside the head in an anatomical scan by
    inverting a provided foreground mask.

    :type anatomical_data: NumPy array
    :param anatomical_data: An array of the raw anatomical data.
    :type fg_mask_data: NumPy array
    :param fg_mask_data: An array of binary foreground mask data.
    :type exclude_zeroes: bool
    :param exclude_zeroes: (default: False) Flag to exclude pure zero values
                           when creating the background mask.
    :rtype: Nibabel data
    :return bg_mask_data: Background mask data in Nibabel format.
    """

    from qap.qap_utils import raise_smart_exception

    # invert the foreground mask
    try:
        bg_mask_data = 1 - fg_mask_data
    except Exception as e:
        err = "\n\n[!] Input data must be a NumPy array object, and not a " \
              "list.\n\nError details: %s\n\n" % e
        raise_smart_exception(locals(),err)

    if exclude_zeroes:
        # modify the mask to exclude zeroes in the background of the
        # anatomical image, as these are often introduced artificially and can
        # skew the QAP metric results
        bool_anat_data = anatomical_data > 0
        bg_mask_data = bg_mask_data * bool_anat_data

    return bg_mask_data
<<<<<<< HEAD


def raise_smart_exception(local_vars, msg=None):
    """Raise an exception with more information about the traceback, and
    enforce inclusion of the locals().

    :type local_vars: dict
    :param local_vars: Input for locals().
    :type msg: str
    :param msg: (default: None) The custom error message for the exception in
                question.
    """

    import traceback
    e = "\n\nLocal variables:\n%s\n\n%s\n\n" \
        % (str(local_vars), str(traceback.format_exc()))
    if msg:
        e = "%s\n\n%s\n\n" % (e, str(msg))
    raise Exception(e)


def check_input_resources(resource_pool, resource_name):
    """Check to make sure a specific resource/file is present in the
    resource pool.

    :type resource_pool: dict
    :param resource_pool: The resource pool of resources (which includes
                          output files of sub-workflows, and connection
                          pointers for Nipype nodes/workflows).
    :type resource_name: str
    :param resource_name: The name of the output/intermediary file to check
                          for within the resource pool.
    """

    import os

    if resource_name not in resource_pool.keys():
        err = "Resource pool: %s\n\n[!] The resource '%s' is missing " \
              "from the resource pool, and it is needed in one of the steps " \
              "of the pipeline. Please make sure it is specified " \
              "properly." % (resource_pool, resource_name)

        raise_smart_exception(locals(), err)

    else:
        if len(resource_pool[resource_name]) > 2:
            if not os.path.isfile(resource_pool[resource_name]):
                err = "[!] The path provided for the resource '%s' " \
                      "does not exist!\nPath provided: %s" % \
                      (resource_name, resource_pool[resource_name])

                raise_smart_exception(locals(), err)


def check_config_settings(config, parameter):
    """Check to make sure a configuration setting/parameter is present in the
    pipeline configuration dictionary.

    :type config: dict
    :param config: A dictionary keying configuration options to their chosen
                   selections.
    :type parameter: str
    :param parameter: The key of the configuration parameter to be checked.
    """

    if parameter not in config.keys():
        err = "[!] The parameter '%s' is missing from your pipeline " \
              "configuration .YML file. Please make sure this is specified " \
              "properly." % parameter
        raise_smart_exception(locals(), err)


def generate_nipype_workflow_graphs(workflow, out_dir=None):
    """Generate the Nipype workflow dependency graphs given the workflow
    object.

    :type workflow: Nipype workflow object
    :param workflow: The connected workflow object.
    :type out_dir: str
    :param out_dir: (default: None) The directory where to write the
                    dependency graph .dot and .png files to.
    """

    if not out_dir:
        pass

    """
    workflow.write_graph(
        dotfilename=op.join(config["output_directory"], \
                            "".join([run_name, ".dot"])),
        simple_form=False)
    workflow.write_graph(
        graph2use="orig",
        dotfilename=op.join(config["output_directory"], \
                            "".join([run_name, ".dot"])),
        simple_form=False)
    workflow.write_graph(
        graph2use="hierarchical",
        dotfilename=op.join(config["output_directory"], \
                            "".join([run_name, ".dot"])),
        simple_form=False)
    """
=======
>>>>>>> f4581fa8
<|MERGE_RESOLUTION|>--- conflicted
+++ resolved
@@ -281,7 +281,6 @@
         bg_mask_data = bg_mask_data * bool_anat_data
 
     return bg_mask_data
-<<<<<<< HEAD
 
 
 def raise_smart_exception(local_vars, msg=None):
@@ -383,6 +382,4 @@
         dotfilename=op.join(config["output_directory"], \
                             "".join([run_name, ".dot"])),
         simple_form=False)
-    """
-=======
->>>>>>> f4581fa8
+    """