--- conflicted
+++ resolved
@@ -1,7 +1,6 @@
-<<<<<<< HEAD
-=======
+
 # from cli import QAProtocolCLI
->>>>>>> 8248f667
+
 from .version import __version__
 
 # pcp_qap package
